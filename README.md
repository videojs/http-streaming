--- conflicted
+++ resolved
@@ -188,20 +188,7 @@
       withCredentials: true
     }
   }
-<<<<<<< HEAD
 });
-=======
-}});
-
-// or
-
-var options = {hls: {
-  withCredentials: true
-}};
-
-videojs(video, {html5: options});
-
->>>>>>> 92235882
 ```
 
 ##### Source
