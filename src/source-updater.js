--- conflicted
+++ resolved
@@ -287,10 +287,7 @@
 
     sourceUpdater.logger_(`changing ${type}Buffer codec from ${sourceUpdater.codecs[type]} to ${codec}`);
 
-<<<<<<< HEAD
-=======
     // check if change to the provided type is supported
->>>>>>> ceb780aa
     try {
       sourceBuffer.changeType(mime);
       sourceUpdater.codecs[type] = codec;
