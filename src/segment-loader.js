/**
 * @file segment-loader.js
 */
import Playlist from './playlist';
import videojs from 'video.js';
import Config from './config';
import window from 'global/window';
import { initSegmentId, segmentKeyId } from './bin-utils';
import { mediaSegmentRequest, REQUEST_ERRORS } from './media-segment-request';
import segmentTransmuxer from './segment-transmuxer';
import { TIME_FUDGE_FACTOR, timeUntilRebuffer as timeUntilRebuffer_ } from './ranges';
import { minRebufferMaxBandwidthSelector } from './playlist-selectors';
import logger from './util/logger';
import {compactSegmentUrlDescription, concatSegments} from './util/segment';
import {
  createCaptionsTrackIfNotExists,
  addCaptionData,
  removeCuesFromTrack
} from './util/text-tracks';
import { gopsSafeToAlignWith, removeGopBuffer, updateGopBuffer } from './util/gops';
import shallowEqual from './util/shallow-equal.js';
import { QUOTA_EXCEEDED_ERR } from './error-codes';
import {timeRangesToArray, lastBufferedEnd, timeAheadOf} from './ranges.js';
import {getKnownPartCount} from './playlist.js';
import {createTimeRanges} from './util/vjs-compat';

/**
 * The segment loader has no recourse except to fetch a segment in the
 * current playlist and use the internal timestamps in that segment to
 * generate a syncPoint. This function returns a good candidate index
 * for that process.
 *
 * @param {Array} segments - the segments array from a playlist.
 * @return {number} An index of a segment from the playlist to load
 */
export const getSyncSegmentCandidate = function(currentTimeline, segments, targetTime) {
  segments = segments || [];
  const timelineSegments = [];
  let time = 0;

  for (let i = 0; i < segments.length; i++) {
    const segment = segments[i];

    if (currentTimeline === segment.timeline) {
      timelineSegments.push(i);
      time += segment.duration;

      if (time > targetTime) {
        return i;
      }
    }
  }

  if (timelineSegments.length === 0) {
    return 0;
  }

  // default to the last timeline segment
  return timelineSegments[timelineSegments.length - 1];
};

// In the event of a quota exceeded error, keep at least one second of back buffer. This
// number was arbitrarily chosen and may be updated in the future, but seemed reasonable
// as a start to prevent any potential issues with removing content too close to the
// playhead.
const MIN_BACK_BUFFER = 1;

// in ms
const CHECK_BUFFER_DELAY = 500;
const finite = (num) => typeof num === 'number' && isFinite(num);
// With most content hovering around 30fps, if a segment has a duration less than a half
// frame at 30fps or one frame at 60fps, the bandwidth and throughput calculations will
// not accurately reflect the rest of the content.
const MIN_SEGMENT_DURATION_TO_SAVE_STATS = 1 / 60;

export const illegalMediaSwitch = (loaderType, startingMedia, trackInfo) => {
  // Although these checks should most likely cover non 'main' types, for now it narrows
  // the scope of our checks.
  if (loaderType !== 'main' || !startingMedia || !trackInfo) {
    return null;
  }

  if (!trackInfo.hasAudio && !trackInfo.hasVideo) {
    return 'Neither audio nor video found in segment.';
  }

  if (startingMedia.hasVideo && !trackInfo.hasVideo) {
    return 'Only audio found in segment when we expected video.' +
      ' We can\'t switch to audio only from a stream that had video.' +
      ' To get rid of this message, please add codec information to the manifest.';
  }

  if (!startingMedia.hasVideo && trackInfo.hasVideo) {
    return 'Video found in segment when we expected only audio.' +
      ' We can\'t switch to a stream with video from an audio only stream.' +
      ' To get rid of this message, please add codec information to the manifest.';
  }

  return null;
};

/**
 * Calculates a time value that is safe to remove from the back buffer without interrupting
 * playback.
 *
 * @param {TimeRange} seekable
 *        The current seekable range
 * @param {number} currentTime
 *        The current time of the player
 * @param {number} targetDuration
 *        The target duration of the current playlist
 * @return {number}
 *         Time that is safe to remove from the back buffer without interrupting playback
 */
export const safeBackBufferTrimTime = (seekable, currentTime, targetDuration) => {
  // 30 seconds before the playhead provides a safe default for trimming.
  //
  // Choosing a reasonable default is particularly important for high bitrate content and
  // VOD videos/live streams with large windows, as the buffer may end up overfilled and
  // throw an APPEND_BUFFER_ERR.
  let trimTime = currentTime - Config.BACK_BUFFER_LENGTH;

  if (seekable.length) {
    // Some live playlists may have a shorter window of content than the full allowed back
    // buffer. For these playlists, don't save content that's no longer within the window.
    trimTime = Math.max(trimTime, seekable.start(0));
  }

  // Don't remove within target duration of the current time to avoid the possibility of
  // removing the GOP currently being played, as removing it can cause playback stalls.
  const maxTrimTime = currentTime - targetDuration;

  return Math.min(maxTrimTime, trimTime);
};

export const segmentInfoString = (segmentInfo) => {
  const {
    startOfSegment,
    duration,
    segment,
    part,
    playlist: {
      mediaSequence: seq,
      id,
      segments = []
    },
    mediaIndex: index,
    partIndex,
    timeline
  } = segmentInfo;

  const segmentLen = segments.length - 1;
  let selection = 'mediaIndex/partIndex increment';

  if (segmentInfo.getMediaInfoForTime) {
    selection = `getMediaInfoForTime (${segmentInfo.getMediaInfoForTime})`;
  } else if (segmentInfo.isSyncRequest) {
    selection = 'getSyncSegmentCandidate (isSyncRequest)';
  }

  if (segmentInfo.independent) {
    selection += ` with independent ${segmentInfo.independent}`;
  }

  const hasPartIndex = typeof partIndex === 'number';
  const name = segmentInfo.segment.uri ? 'segment' : 'pre-segment';
  const zeroBasedPartCount = hasPartIndex ? getKnownPartCount({preloadSegment: segment}) - 1 : 0;

  return `${name} [${seq + index}/${seq + segmentLen}]` +
    (hasPartIndex ? ` part [${partIndex}/${zeroBasedPartCount}]` : '') +
    ` segment start/end [${segment.start} => ${segment.end}]` +
    (hasPartIndex ? ` part start/end [${part.start} => ${part.end}]` : '') +
    ` startOfSegment [${startOfSegment}]` +
    ` duration [${duration}]` +
    ` timeline [${timeline}]` +
    ` selected by [${selection}]` +
    ` playlist [${id}]`;
};

const timingInfoPropertyForMedia = (mediaType) => `${mediaType}TimingInfo`;

/**
 * Returns the timestamp offset to use for the segment.
 *
 * @param {number} segmentTimeline
 *        The timeline of the segment
 * @param {number} currentTimeline
 *        The timeline currently being followed by the loader
 * @param {number} startOfSegment
 *        The estimated segment start
 * @param {TimeRange[]} buffered
 *        The loader's buffer
 * @param {boolean} overrideCheck
 *        If true, no checks are made to see if the timestamp offset value should be set,
 *        but sets it directly to a value.
 *
 * @return {number|null}
 *         Either a number representing a new timestamp offset, or null if the segment is
 *         part of the same timeline
 */
export const timestampOffsetForSegment = ({
  segmentTimeline,
  currentTimeline,
  startOfSegment,
  buffered,
  overrideCheck
}) => {
  // Check to see if we are crossing a discontinuity to see if we need to set the
  // timestamp offset on the transmuxer and source buffer.
  //
  // Previously, we changed the timestampOffset if the start of this segment was less than
  // the currently set timestampOffset, but this isn't desirable as it can produce bad
  // behavior, especially around long running live streams.
  if (!overrideCheck && segmentTimeline === currentTimeline) {
    return null;
  }

  // When changing renditions, it's possible to request a segment on an older timeline. For
  // instance, given two renditions with the following:
  //
  // #EXTINF:10
  // segment1
  // #EXT-X-DISCONTINUITY
  // #EXTINF:10
  // segment2
  // #EXTINF:10
  // segment3
  //
  // And the current player state:
  //
  // current time: 8
  // buffer: 0 => 20
  //
  // The next segment on the current rendition would be segment3, filling the buffer from
  // 20s onwards. However, if a rendition switch happens after segment2 was requested,
  // then the next segment to be requested will be segment1 from the new rendition in
  // order to fill time 8 and onwards. Using the buffered end would result in repeated
  // content (since it would position segment1 of the new rendition starting at 20s). This
  // case can be identified when the new segment's timeline is a prior value. Instead of
  // using the buffered end, the startOfSegment can be used, which, hopefully, will be
  // more accurate to the actual start time of the segment.
  if (segmentTimeline < currentTimeline) {
    return startOfSegment;
  }

  // segmentInfo.startOfSegment used to be used as the timestamp offset, however, that
  // value uses the end of the last segment if it is available. While this value
  // should often be correct, it's better to rely on the buffered end, as the new
  // content post discontinuity should line up with the buffered end as if it were
  // time 0 for the new content.
  return buffered.length ? buffered.end(buffered.length - 1) : startOfSegment;
};

/**
 * Returns whether or not the loader should wait for a timeline change from the timeline
 * change controller before processing the segment.
 *
 * Primary timing in VHS goes by video. This is different from most media players, as
 * audio is more often used as the primary timing source. For the foreseeable future, VHS
 * will continue to use video as the primary timing source, due to the current logic and
 * expectations built around it.

 * Since the timing follows video, in order to maintain sync, the video loader is
 * responsible for setting both audio and video source buffer timestamp offsets.
 *
 * Setting different values for audio and video source buffers could lead to
 * desyncing. The following examples demonstrate some of the situations where this
 * distinction is important. Note that all of these cases involve demuxed content. When
 * content is muxed, the audio and video are packaged together, therefore syncing
 * separate media playlists is not an issue.
 *
 * CASE 1: Audio prepares to load a new timeline before video:
 *
 * Timeline:       0                 1
 * Audio Segments: 0 1 2 3 4 5 DISCO 6 7 8 9
 * Audio Loader:                     ^
 * Video Segments: 0 1 2 3 4 5 DISCO 6 7 8 9
 * Video Loader              ^
 *
 * In the above example, the audio loader is preparing to load the 6th segment, the first
 * after a discontinuity, while the video loader is still loading the 5th segment, before
 * the discontinuity.
 *
 * If the audio loader goes ahead and loads and appends the 6th segment before the video
 * loader crosses the discontinuity, then when appended, the 6th audio segment will use
 * the timestamp offset from timeline 0. This will likely lead to desyncing. In addition,
 * the audio loader must provide the audioAppendStart value to trim the content in the
 * transmuxer, and that value relies on the audio timestamp offset. Since the audio
 * timestamp offset is set by the video (main) loader, the audio loader shouldn't load the
 * segment until that value is provided.
 *
 * CASE 2: Video prepares to load a new timeline before audio:
 *
 * Timeline:       0                 1
 * Audio Segments: 0 1 2 3 4 5 DISCO 6 7 8 9
 * Audio Loader:             ^
 * Video Segments: 0 1 2 3 4 5 DISCO 6 7 8 9
 * Video Loader                      ^
 *
 * In the above example, the video loader is preparing to load the 6th segment, the first
 * after a discontinuity, while the audio loader is still loading the 5th segment, before
 * the discontinuity.
 *
 * If the video loader goes ahead and loads and appends the 6th segment, then once the
 * segment is loaded and processed, both the video and audio timestamp offsets will be
 * set, since video is used as the primary timing source. This is to ensure content lines
 * up appropriately, as any modifications to the video timing are reflected by audio when
 * the video loader sets the audio and video timestamp offsets to the same value. However,
 * setting the timestamp offset for audio before audio has had a chance to change
 * timelines will likely lead to desyncing, as the audio loader will append segment 5 with
 * a timestamp intended to apply to segments from timeline 1 rather than timeline 0.
 *
 * CASE 3: When seeking, audio prepares to load a new timeline before video
 *
 * Timeline:       0                 1
 * Audio Segments: 0 1 2 3 4 5 DISCO 6 7 8 9
 * Audio Loader:           ^
 * Video Segments: 0 1 2 3 4 5 DISCO 6 7 8 9
 * Video Loader            ^
 *
 * In the above example, both audio and video loaders are loading segments from timeline
 * 0, but imagine that the seek originated from timeline 1.
 *
 * When seeking to a new timeline, the timestamp offset will be set based on the expected
 * segment start of the loaded video segment. In order to maintain sync, the audio loader
 * must wait for the video loader to load its segment and update both the audio and video
 * timestamp offsets before it may load and append its own segment. This is the case
 * whether the seek results in a mismatched segment request (e.g., the audio loader
 * chooses to load segment 3 and the video loader chooses to load segment 4) or the
 * loaders choose to load the same segment index from each playlist, as the segments may
 * not be aligned perfectly, even for matching segment indexes.
 *
 * @param {Object} timelinechangeController
 * @param {number} currentTimeline
 *        The timeline currently being followed by the loader
 * @param {number} segmentTimeline
 *        The timeline of the segment being loaded
 * @param {('main'|'audio')} loaderType
 *        The loader type
 * @param {boolean} audioDisabled
 *        Whether the audio is disabled for the loader. This should only be true when the
 *        loader may have muxed audio in its segment, but should not append it, e.g., for
 *        the main loader when an alternate audio playlist is active.
 *
 * @return {boolean}
 *         Whether the loader should wait for a timeline change from the timeline change
 *         controller before processing the segment
 */
export const shouldWaitForTimelineChange = ({
  timelineChangeController,
  currentTimeline,
  segmentTimeline,
  loaderType,
  audioDisabled
}) => {
  if (currentTimeline === segmentTimeline) {
    return false;
  }

  if (loaderType === 'audio') {
    const lastMainTimelineChange = timelineChangeController.lastTimelineChange({
      type: 'main'
    });

    // Audio loader should wait if:
    //
    // * main hasn't had a timeline change yet (thus has not loaded its first segment)
    // * main hasn't yet changed to the timeline audio is looking to load
    return !lastMainTimelineChange || lastMainTimelineChange.to !== segmentTimeline;
  }

  // The main loader only needs to wait for timeline changes if there's demuxed audio.
  // Otherwise, there's nothing to wait for, since audio would be muxed into the main
  // loader's segments (or the content is audio/video only and handled by the main
  // loader).
  if (loaderType === 'main' && audioDisabled) {
    const pendingAudioTimelineChange = timelineChangeController.pendingTimelineChange({
      type: 'audio'
    });

    // Main loader should wait for the audio loader if audio is not pending a timeline
    // change to the current timeline.
    //
    // Since the main loader is responsible for setting the timestamp offset for both
    // audio and video, the main loader must wait for audio to be about to change to its
    // timeline before setting the offset, otherwise, if audio is behind in loading,
    // segments from the previous timeline would be adjusted by the new timestamp offset.
    //
    // This requirement means that video will not cross a timeline until the audio is
    // about to cross to it, so that way audio and video will always cross the timeline
    // together.
    //
    // In addition to normal timeline changes, these rules also apply to the start of a
    // stream (going from a non-existent timeline, -1, to timeline 0). It's important
    // that these rules apply to the first timeline change because if they did not, it's
    // possible that the main loader will cross two timelines before the audio loader has
    // crossed one. Logic may be implemented to handle the startup as a special case, but
    // it's easier to simply treat all timeline changes the same.
    if (pendingAudioTimelineChange && pendingAudioTimelineChange.to === segmentTimeline) {
      return false;
    }

    return true;
  }

  return false;
};

export const shouldFixBadTimelineChanges = (timelineChangeController) => {
  if (!timelineChangeController) {
    return false;
  }
  const pendingAudioTimelineChange = timelineChangeController.pendingTimelineChange({ type: 'audio' });
  const pendingMainTimelineChange = timelineChangeController.pendingTimelineChange({ type: 'main' });
  const hasPendingTimelineChanges = pendingAudioTimelineChange && pendingMainTimelineChange;
  const differentPendingChanges = hasPendingTimelineChanges && pendingAudioTimelineChange.to !== pendingMainTimelineChange.to;
  const isNotInitialPendingTimelineChange = hasPendingTimelineChanges && pendingAudioTimelineChange.from !== -1 && pendingMainTimelineChange.from !== -1;

  if (isNotInitialPendingTimelineChange && differentPendingChanges) {
    return true;
  }

  return false;
};

/**
 * Check if the pending audio timeline change is behind the
 * pending main timeline change.
 *
 * @param {SegmentLoader} segmentLoader
 * @return {boolean}
 */
const isAudioTimelineBehind = (segmentLoader) => {
  const pendingAudioTimelineChange = segmentLoader.timelineChangeController_.pendingTimelineChange({ type: 'audio' });
  const pendingMainTimelineChange = segmentLoader.timelineChangeController_.pendingTimelineChange({ type: 'main' });
  const hasPendingTimelineChanges = pendingAudioTimelineChange && pendingMainTimelineChange;

  return hasPendingTimelineChanges && pendingAudioTimelineChange.to < pendingMainTimelineChange.to;
};

/**
 * A method to check if the player is waiting for a timeline change, and fixes
 * certain scenarios where the timelines need to be updated.
 *
 * @param {SegmentLoader} segmentLoader
 */
const checkAndFixTimelines = (segmentLoader) => {
  const segmentInfo = segmentLoader.pendingSegment_;

  if (!segmentInfo) {
    return;
  }

  const waitingForTimelineChange = shouldWaitForTimelineChange({
    timelineChangeController: segmentLoader.timelineChangeController_,
    currentTimeline: segmentLoader.currentTimeline_,
    segmentTimeline: segmentInfo.timeline,
    loaderType: segmentLoader.loaderType_,
    audioDisabled: segmentLoader.audioDisabled_
  });

  if (waitingForTimelineChange && shouldFixBadTimelineChanges(segmentLoader.timelineChangeController_)) {
    if (isAudioTimelineBehind(segmentLoader)) {
      segmentLoader.timelineChangeController_.trigger('audioTimelineBehind');
      return;
    }

    segmentLoader.timelineChangeController_.trigger('fixBadTimelineChange');
  }
};

export const mediaDuration = (timingInfos) => {
  let maxDuration = 0;

  ['video', 'audio'].forEach(function(type) {
    const typeTimingInfo = timingInfos[`${type}TimingInfo`];

    if (!typeTimingInfo) {
      return;
    }
    const {start, end} = typeTimingInfo;
    let duration;

    if (typeof start === 'bigint' || typeof end === 'bigint') {
      duration = window.BigInt(end) - window.BigInt(start);
    } else if (typeof start === 'number' && typeof end === 'number') {
      duration = end - start;
    }

    if (typeof duration !== 'undefined' && duration > maxDuration) {
      maxDuration = duration;
    }
  });

  // convert back to a number if it is lower than MAX_SAFE_INTEGER
  // as we only need BigInt when we are above that.
  if (typeof maxDuration === 'bigint' && maxDuration < Number.MAX_SAFE_INTEGER) {
    maxDuration = Number(maxDuration);
  }

  return maxDuration;
};

export const segmentTooLong = ({ segmentDuration, maxDuration }) => {
  // 0 duration segments are most likely due to metadata only segments or a lack of
  // information.
  if (!segmentDuration) {
    return false;
  }

  // For HLS:
  //
  // https://tools.ietf.org/html/draft-pantos-http-live-streaming-23#section-4.3.3.1
  // The EXTINF duration of each Media Segment in the Playlist
  // file, when rounded to the nearest integer, MUST be less than or equal
  // to the target duration; longer segments can trigger playback stalls
  // or other errors.
  //
  // For DASH, the mpd-parser uses the largest reported segment duration as the target
  // duration. Although that reported duration is occasionally approximate (i.e., not
  // exact), a strict check may report that a segment is too long more often in DASH.
  return Math.round(segmentDuration) > maxDuration + TIME_FUDGE_FACTOR;
};

export const getTroublesomeSegmentDurationMessage = (segmentInfo, sourceType) => {
  // Right now we aren't following DASH's timing model exactly, so only perform
  // this check for HLS content.
  if (sourceType !== 'hls') {
    return null;
  }

  const segmentDuration = mediaDuration({
    audioTimingInfo: segmentInfo.audioTimingInfo,
    videoTimingInfo: segmentInfo.videoTimingInfo
  });

  // Don't report if we lack information.
  //
  // If the segment has a duration of 0 it is either a lack of information or a
  // metadata only segment and shouldn't be reported here.
  if (!segmentDuration) {
    return null;
  }

  const targetDuration = segmentInfo.playlist.targetDuration;

  const isSegmentWayTooLong = segmentTooLong({
    segmentDuration,
    maxDuration: targetDuration * 2
  });
  const isSegmentSlightlyTooLong = segmentTooLong({
    segmentDuration,
    maxDuration: targetDuration
  });

  const segmentTooLongMessage = `Segment with index ${segmentInfo.mediaIndex} ` +
    `from playlist ${segmentInfo.playlist.id} ` +
    `has a duration of ${segmentDuration} ` +
    `when the reported duration is ${segmentInfo.duration} ` +
    `and the target duration is ${targetDuration}. ` +
    'For HLS content, a duration in excess of the target duration may result in ' +
    'playback issues. See the HLS specification section on EXT-X-TARGETDURATION for ' +
    'more details: ' +
    'https://tools.ietf.org/html/draft-pantos-http-live-streaming-23#section-4.3.3.1';

  if (isSegmentWayTooLong || isSegmentSlightlyTooLong) {
    return {
      severity: isSegmentWayTooLong ? 'warn' : 'info',
      message: segmentTooLongMessage
    };
  }

  return null;
};

/**
 *
 * @param {Object} options type of segment loader and segment either segmentInfo or simple segment
 * @return a segmentInfo payload for events or errors.
 */
export const segmentInfoPayload = ({type, segment}) => {
  if (!segment) {
    return;
  }
  const isEncrypted = Boolean(segment.key || segment.map && segment.map.ke);
  const isMediaInitialization = Boolean(segment.map && !segment.map.bytes);
  const start = segment.startOfSegment === undefined ? segment.start : segment.startOfSegment;

  return {
    type: type || segment.type,
    uri: segment.resolvedUri || segment.uri,
    start,
    duration: segment.duration,
    isEncrypted,
    isMediaInitialization
  };
};

/**
 * An object that manages segment loading and appending.
 *
 * @class SegmentLoader
 * @param {Object} options required and optional options
 * @extends videojs.EventTarget
 */
export default class SegmentLoader extends videojs.EventTarget {
  constructor(settings, options = {}) {
    super();
    // check pre-conditions
    if (!settings) {
      throw new TypeError('Initialization settings are required');
    }
    if (typeof settings.currentTime !== 'function') {
      throw new TypeError('No currentTime getter specified');
    }
    if (!settings.mediaSource) {
      throw new TypeError('No MediaSource specified');
    }
    // public properties
    this.bandwidth = settings.bandwidth;
    this.throughput = {rate: 0, count: 0};
    this.roundTrip = NaN;
    this.resetStats_();
    this.mediaIndex = null;
    this.partIndex = null;

    // private settings
    this.hasPlayed_ = settings.hasPlayed;
    this.currentTime_ = settings.currentTime;
    this.seekable_ = settings.seekable;
    this.seeking_ = settings.seeking;
    this.duration_ = settings.duration;
    this.mediaSource_ = settings.mediaSource;
    this.vhs_ = settings.vhs;
    this.loaderType_ = settings.loaderType;
    this.currentMediaInfo_ = void 0;
    this.startingMediaInfo_ = void 0;
    this.segmentMetadataTrack_ = settings.segmentMetadataTrack;
    this.goalBufferLength_ = settings.goalBufferLength;
    this.sourceType_ = settings.sourceType;
    this.sourceUpdater_ = settings.sourceUpdater;
    this.inbandTextTracks_ = settings.inbandTextTracks;
    this.state_ = 'INIT';
    this.timelineChangeController_ = settings.timelineChangeController;
    this.shouldSaveSegmentTimingInfo_ = true;
    this.parse708captions_ = settings.parse708captions;
    this.useDtsForTimestampOffset_ = settings.useDtsForTimestampOffset;
    this.captionServices_ = settings.captionServices;
    this.exactManifestTimings = settings.exactManifestTimings;
    this.addMetadataToTextTrack = settings.addMetadataToTextTrack;

    // private instance variables
    this.checkBufferTimeout_ = null;
    this.error_ = void 0;
    this.currentTimeline_ = -1;
    this.shouldForceTimestampOffsetAfterResync_ = false;
    this.pendingSegment_ = null;
    this.xhrOptions_ = null;
    this.pendingSegments_ = [];
    this.audioDisabled_ = false;
    this.isPendingTimestampOffset_ = false;
    // TODO possibly move gopBuffer and timeMapping info to a separate controller
    this.gopBuffer_ = [];
    this.timeMapping_ = 0;
    this.safeAppend_ = false;
    this.appendInitSegment_ = {
      audio: true,
      video: true
    };
    this.playlistOfLastInitSegment_ = {
      audio: null,
      video: null
    };
    this.callQueue_ = [];
    // If the segment loader prepares to load a segment, but does not have enough
    // information yet to start the loading process (e.g., if the audio loader wants to
    // load a segment from the next timeline but the main loader hasn't yet crossed that
    // timeline), then the load call will be added to the queue until it is ready to be
    // processed.
    this.loadQueue_ = [];
    this.metadataQueue_ = {
      id3: [],
      caption: []
    };
    this.waitingOnRemove_ = false;
    this.quotaExceededErrorRetryTimeout_ = null;

    // Fragmented mp4 playback
    this.activeInitSegmentId_ = null;
    this.initSegments_ = {};

    // HLSe playback
    this.cacheEncryptionKeys_ = settings.cacheEncryptionKeys;
    this.keyCache_ = {};

    this.decrypter_ = settings.decrypter;

    // Manages the tracking and generation of sync-points, mappings
    // between a time in the display time and a segment index within
    // a playlist
    this.syncController_ = settings.syncController;
    this.syncPoint_ = {
      segmentIndex: 0,
      time: 0
    };

    this.transmuxer_ = this.createTransmuxer_();
    this.triggerSyncInfoUpdate_ = () => this.trigger('syncinfoupdate');
    this.syncController_.on('syncinfoupdate', this.triggerSyncInfoUpdate_);

    this.mediaSource_.addEventListener('sourceopen', () => {
      if (!this.isEndOfStream_()) {
        this.ended_ = false;
      }
    });

    // ...for determining the fetch location
    this.fetchAtBuffer_ = false;

    this.logger_ = logger(`SegmentLoader[${this.loaderType_}]`);

    Object.defineProperty(this, 'state', {
      get() {
        return this.state_;
      },
      set(newState) {
        if (newState !== this.state_) {
          this.logger_(`${this.state_} -> ${newState}`);
          this.state_ = newState;
          this.trigger('statechange');
        }
      }
    });

    this.sourceUpdater_.on('ready', () => {
      if (this.hasEnoughInfoToAppend_()) {
        this.processCallQueue_();
      } else {
        checkAndFixTimelines(this);
      }
    });

    this.sourceUpdater_.on('codecschange', (metadata) => {
      this.trigger({type: 'codecschange', ...metadata});
    });
    // Only the main loader needs to listen for pending timeline changes, as the main
    // loader should wait for audio to be ready to change its timeline so that both main
    // and audio timelines change together. For more details, see the
    // shouldWaitForTimelineChange function.
    if (this.loaderType_ === 'main') {
      this.timelineChangeController_.on('pendingtimelinechange', () => {
        if (this.hasEnoughInfoToAppend_()) {
          this.processCallQueue_();
        } else {
          checkAndFixTimelines(this);
        }
      });
    }
    // The main loader only listens on pending timeline changes, but the audio loader,
    // since its loads follow main, needs to listen on timeline changes. For more details,
    // see the shouldWaitForTimelineChange function.
    if (this.loaderType_ === 'audio') {
      this.timelineChangeController_.on('timelinechange', (metadata) => {
        this.trigger({type: 'timelinechange', ...metadata });
        if (this.hasEnoughInfoToLoad_()) {
          this.processLoadQueue_();
        } else {
          checkAndFixTimelines(this);
        }
        if (this.hasEnoughInfoToAppend_()) {
          this.processCallQueue_();
        } else {
          checkAndFixTimelines(this);
        }
      });
    }
  }

  /**
   * TODO: Current sync controller consists of many hls-specific strategies
   * media sequence sync is also hls-specific, and we would like to be protocol-agnostic on this level
   * this should be a part of the sync-controller and sync controller should expect different strategy list based on the protocol.
   *
   * @return {MediaSequenceSync|null}
   * @private
   */
  get mediaSequenceSync_() {
    return this.syncController_.getMediaSequenceSync(this.loaderType_);
  }

  createTransmuxer_() {
    return segmentTransmuxer.createTransmuxer({
      remux: false,
      alignGopsAtEnd: this.safeAppend_,
      keepOriginalTimestamps: true,
      parse708captions: this.parse708captions_,
      captionServices: this.captionServices_
    });
  }

  /**
   * reset all of our media stats
   *
   * @private
   */
  resetStats_() {
    this.mediaBytesTransferred = 0;
    this.mediaRequests = 0;
    this.mediaRequestsAborted = 0;
    this.mediaRequestsTimedout = 0;
    this.mediaRequestsErrored = 0;
    this.mediaTransferDuration = 0;
    this.mediaSecondsLoaded = 0;
    this.mediaAppends = 0;
  }

  /**
   * dispose of the SegmentLoader and reset to the default state
   */
  dispose() {
    this.trigger('dispose');
    this.state = 'DISPOSED';
    this.pause();
    this.abort_();
    if (this.transmuxer_) {
      this.transmuxer_.terminate();
    }
    this.resetStats_();

    if (this.checkBufferTimeout_) {
      window.clearTimeout(this.checkBufferTimeout_);
    }

    if (this.syncController_ && this.triggerSyncInfoUpdate_) {
      this.syncController_.off('syncinfoupdate', this.triggerSyncInfoUpdate_);
    }

    this.off();
  }

  setAudio(enable) {
    this.audioDisabled_ = !enable;
    if (enable) {
      this.appendInitSegment_.audio = true;
    } else {
      // remove current track audio if it gets disabled
      this.sourceUpdater_.removeAudio(0, this.duration_());
    }
  }

  /**
   * abort anything that is currently doing on with the SegmentLoader
   * and reset to a default state
   */
  abort() {
    if (this.state !== 'WAITING') {
      if (this.pendingSegment_) {
        this.pendingSegment_ = null;
      }
      this.timelineChangeController_.clearPendingTimelineChange(this.loaderType_);
      return;
    }

    this.abort_();

    // We aborted the requests we were waiting on, so reset the loader's state to READY
    // since we are no longer "waiting" on any requests. XHR callback is not always run
    // when the request is aborted. This will prevent the loader from being stuck in the
    // WAITING state indefinitely.
    this.state = 'READY';

    // don't wait for buffer check timeouts to begin fetching the
    // next segment
    if (!this.paused()) {
      this.monitorBuffer_();
    }
  }

  /**
   * abort all pending xhr requests and null any pending segements
   *
   * @private
   */
  abort_() {
    if (this.pendingSegment_ && this.pendingSegment_.abortRequests) {
      this.pendingSegment_.abortRequests();
    }

    // clear out the segment being processed
    this.pendingSegment_ = null;
    this.callQueue_ = [];
    this.loadQueue_ = [];
    this.metadataQueue_.id3 = [];
    this.metadataQueue_.caption = [];
    this.timelineChangeController_.clearPendingTimelineChange(this.loaderType_);
    this.waitingOnRemove_ = false;
    window.clearTimeout(this.quotaExceededErrorRetryTimeout_);
    this.quotaExceededErrorRetryTimeout_ = null;
  }

  checkForAbort_(requestId) {
    // If the state is APPENDING, then aborts will not modify the state, meaning the first
    // callback that happens should reset the state to READY so that loading can continue.
    if (this.state === 'APPENDING' && !this.pendingSegment_) {
      this.state = 'READY';
      return true;
    }

    if (!this.pendingSegment_ || this.pendingSegment_.requestId !== requestId) {
      return true;
    }

    return false;
  }

  /**
   * set an error on the segment loader and null out any pending segements
   *
   * @param {Error} error the error to set on the SegmentLoader
   * @return {Error} the error that was set or that is currently set
   */
  error(error) {
    if (typeof error !== 'undefined') {
      this.logger_('error occurred:', error);
      this.error_ = error;
    }

    this.pendingSegment_ = null;

    return this.error_;
  }

  endOfStream() {
    this.ended_ = true;
    if (this.transmuxer_) {
      // need to clear out any cached data to prepare for the new segment
      segmentTransmuxer.reset(this.transmuxer_);
    }
    this.gopBuffer_.length = 0;
    this.pause();
    this.trigger('ended');
  }

  /**
   * Indicates which time ranges are buffered
   *
   * @return {TimeRange}
   *         TimeRange object representing the current buffered ranges
   */
  buffered_() {
    const trackInfo = this.getMediaInfo_();

    if (!this.sourceUpdater_ || !trackInfo) {
      return createTimeRanges();
    }

    if (this.loaderType_ === 'main') {
      const { hasAudio, hasVideo, isMuxed } = trackInfo;

      if (hasVideo && hasAudio && !this.audioDisabled_ && !isMuxed) {
        return this.sourceUpdater_.buffered();
      }

      if (hasVideo) {
        return this.sourceUpdater_.videoBuffered();
      }
    }

    // One case that can be ignored for now is audio only with alt audio,
    // as we don't yet have proper support for that.
    return this.sourceUpdater_.audioBuffered();
  }

  /**
   * Gets and sets init segment for the provided map
   *
   * @param {Object} map
   *        The map object representing the init segment to get or set
   * @param {boolean=} set
   *        If true, the init segment for the provided map should be saved
   * @return {Object}
   *         map object for desired init segment
   */
  initSegmentForMap(map, set = false) {
    if (!map) {
      return null;
    }

    const id = initSegmentId(map);
    let storedMap = this.initSegments_[id];

    if (set && !storedMap && map.bytes) {
      this.initSegments_[id] = storedMap = {
        resolvedUri: map.resolvedUri,
        byterange: map.byterange,
        bytes: map.bytes,
        tracks: map.tracks,
        timescales: map.timescales
      };
    }

    return storedMap || map;
  }

  /**
   * Gets and sets key for the provided key
   *
   * @param {Object} key
   *        The key object representing the key to get or set
   * @param {boolean=} set
   *        If true, the key for the provided key should be saved
   * @return {Object}
   *         Key object for desired key
   */
  segmentKey(key, set = false) {
    if (!key) {
      return null;
    }

    const id = segmentKeyId(key);
    let storedKey = this.keyCache_[id];

    // TODO: We should use the HTTP Expires header to invalidate our cache per
    // https://tools.ietf.org/html/draft-pantos-http-live-streaming-23#section-6.2.3
    if (this.cacheEncryptionKeys_ && set && !storedKey && key.bytes) {
      this.keyCache_[id] = storedKey = {
        resolvedUri: key.resolvedUri,
        bytes: key.bytes
      };
    }

    const result = {
      resolvedUri: (storedKey || key).resolvedUri
    };

    if (storedKey) {
      result.bytes = storedKey.bytes;
    }

    return result;
  }

  /**
   * Returns true if all configuration required for loading is present, otherwise false.
   *
   * @return {boolean} True if the all configuration is ready for loading
   * @private
   */
  couldBeginLoading_() {
    return this.playlist_ && !this.paused();
  }

  /**
   * load a playlist and start to fill the buffer
   */
  load() {
    // un-pause
    this.monitorBuffer_();

    // if we don't have a playlist yet, keep waiting for one to be
    // specified
    if (!this.playlist_) {
      return;
    }

    // if all the configuration is ready, initialize and begin loading
    if (this.state === 'INIT' && this.couldBeginLoading_()) {
      return this.init_();
    }

    // if we're in the middle of processing a segment already, don't
    // kick off an additional segment request
    if (!this.couldBeginLoading_() ||
        (this.state !== 'READY' &&
        this.state !== 'INIT')) {
      return;
    }

    this.state = 'READY';
  }

  /**
   * Once all the starting parameters have been specified, begin
   * operation. This method should only be invoked from the INIT
   * state.
   *
   * @private
   */
  init_() {
    this.state = 'READY';
    // if this is the audio segment loader, and it hasn't been inited before, then any old
    // audio data from the muxed content should be removed
    this.resetEverything();
    return this.monitorBuffer_();
  }

  /**
   * set a playlist on the segment loader
   *
   * @param {PlaylistLoader} media the playlist to set on the segment loader
   */
  playlist(newPlaylist, options = {}) {
    if (!newPlaylist) {
      return;
    }

<<<<<<< HEAD
    if (this.playlist_ &&
      this.playlist_.endList &&
      newPlaylist.endList &&
      this.playlist_.uri === newPlaylist.uri) {
      // skip update if both prev and new are vod and have the same URI
      return;
    }

=======
>>>>>>> 2f8d0af2
    const oldPlaylist = this.playlist_;
    const segmentInfo = this.pendingSegment_;

    this.playlist_ = newPlaylist;
    this.xhrOptions_ = options;

    // when we haven't started playing yet, the start of a live playlist
    // is always our zero-time so force a sync update each time the playlist
    // is refreshed from the server
    //
    // Use the INIT state to determine if playback has started, as the playlist sync info
    // should be fixed once requests begin (as sync points are generated based on sync
    // info), but not before then.
    if (this.state === 'INIT') {
      newPlaylist.syncInfo = {
        mediaSequence: newPlaylist.mediaSequence,
        time: 0
      };
      // Setting the date time mapping means mapping the program date time (if available)
      // to time 0 on the player's timeline. The playlist's syncInfo serves a similar
      // purpose, mapping the initial mediaSequence to time zero. Since the syncInfo can
      // be updated as the playlist is refreshed before the loader starts loading, the
      // program date time mapping needs to be updated as well.
      //
      // This mapping is only done for the main loader because a program date time should
      // map equivalently between playlists.
      if (this.loaderType_ === 'main') {
        this.syncController_.setDateTimeMappingForStart(newPlaylist);
      }
    }

    let oldId = null;

    if (oldPlaylist) {
      if (oldPlaylist.id) {
        oldId = oldPlaylist.id;
      } else if (oldPlaylist.uri) {
        oldId = oldPlaylist.uri;
      }
    }

    this.logger_(`playlist update [${oldId} => ${newPlaylist.id || newPlaylist.uri}]`);

    if (this.mediaSequenceSync_) {
      this.mediaSequenceSync_.update(newPlaylist, this.currentTime_());
      this.logger_(`Playlist update:
currentTime: ${this.currentTime_()}
bufferedEnd: ${lastBufferedEnd(this.buffered_())}
`, this.mediaSequenceSync_.diagnostics);
    }
    // in VOD, this is always a rendition switch (or we updated our syncInfo above)
    // in LIVE, we always want to update with new playlists (including refreshes)
    this.trigger('syncinfoupdate');

    // if we were unpaused but waiting for a playlist, start
    // buffering now
    if (this.state === 'INIT' && this.couldBeginLoading_()) {
      return this.init_();
    }

    if (!oldPlaylist || oldPlaylist.uri !== newPlaylist.uri) {
      if (this.mediaIndex !== null) {
        // we must reset/resync the segment loader when we switch renditions and
        // the segment loader is already synced to the previous rendition

        // We only want to reset the loader here for LLHLS playback, as resetLoader sets fetchAtBuffer_
        // to false, resulting in fetching segments at currentTime and causing repeated
        // same-segment requests on playlist change. This erroneously drives up the playback watcher
        // stalled segment count, as re-requesting segments at the currentTime or browser cached segments
        // will not change the buffer.
        // Reference for LLHLS fixes: https://github.com/videojs/http-streaming/pull/1201
        const isLLHLS = !newPlaylist.endList && typeof newPlaylist.partTargetDuration === 'number';

        if (isLLHLS) {
          this.resetLoader();
        } else {
          this.resyncLoader();
        }
      }
      this.currentMediaInfo_ = void 0;
      this.trigger('playlistupdate');

      // the rest of this function depends on `oldPlaylist` being defined
      return;
    }

    // we reloaded the same playlist so we are in a live scenario
    // and we will likely need to adjust the mediaIndex
    const mediaSequenceDiff = newPlaylist.mediaSequence - oldPlaylist.mediaSequence;

    this.logger_(`live window shift [${mediaSequenceDiff}]`);

    // update the mediaIndex on the SegmentLoader
    // this is important because we can abort a request and this value must be
    // equal to the last appended mediaIndex
    if (this.mediaIndex !== null) {
      this.mediaIndex -= mediaSequenceDiff;

      // this can happen if we are going to load the first segment, but get a playlist
      // update during that. mediaIndex would go from 0 to -1 if mediaSequence in the
      // new playlist was incremented by 1.
      if (this.mediaIndex < 0) {
        this.mediaIndex = null;
        this.partIndex = null;
      } else {
        const segment = this.playlist_.segments[this.mediaIndex];

        // partIndex should remain the same for the same segment
        // unless parts fell off of the playlist for this segment.
        // In that case we need to reset partIndex and resync
        if (this.partIndex && (!segment.parts || !segment.parts.length || !segment.parts[this.partIndex])) {
          const mediaIndex = this.mediaIndex;

          this.logger_(`currently processing part (index ${this.partIndex}) no longer exists.`);
          this.resetLoader();

          // We want to throw away the partIndex and the data associated with it,
          // as the part was dropped from our current playlists segment.
          // The mediaIndex will still be valid so keep that around.
          this.mediaIndex = mediaIndex;
        }
      }
    }

    // update the mediaIndex on the SegmentInfo object
    // this is important because we will update this.mediaIndex with this value
    // in `handleAppendsDone_` after the segment has been successfully appended
    if (segmentInfo) {
      segmentInfo.mediaIndex -= mediaSequenceDiff;

      if (segmentInfo.mediaIndex < 0) {
        segmentInfo.mediaIndex = null;
        segmentInfo.partIndex = null;
      } else {
        // we need to update the referenced segment so that timing information is
        // saved for the new playlist's segment, however, if the segment fell off the
        // playlist, we can leave the old reference and just lose the timing info
        if (segmentInfo.mediaIndex >= 0) {
          segmentInfo.segment = newPlaylist.segments[segmentInfo.mediaIndex];
        }

        if (segmentInfo.partIndex >= 0 && segmentInfo.segment.parts) {
          segmentInfo.part = segmentInfo.segment.parts[segmentInfo.partIndex];
        }
      }
    }

    this.syncController_.saveExpiredSegmentInfo(oldPlaylist, newPlaylist);
  }

  /**
   * Prevent the loader from fetching additional segments. If there
   * is a segment request outstanding, it will finish processing
   * before the loader halts. A segment loader can be unpaused by
   * calling load().
   */
  pause() {
    if (this.checkBufferTimeout_) {
      window.clearTimeout(this.checkBufferTimeout_);

      this.checkBufferTimeout_ = null;
    }
  }

  /**
   * Returns whether the segment loader is fetching additional
   * segments when given the opportunity. This property can be
   * modified through calls to pause() and load().
   */
  paused() {
    return this.checkBufferTimeout_ === null;
  }

  /**
   * Delete all the buffered data and reset the SegmentLoader
   *
   * @param {Function} [done] an optional callback to be executed when the remove
   * operation is complete
   */
  resetEverything(done) {
    this.ended_ = false;
    this.activeInitSegmentId_ = null;
    this.appendInitSegment_ = {
      audio: true,
      video: true
    };
    this.resetLoader();

    // remove from 0, the earliest point, to Infinity, to signify removal of everything.
    // VTT Segment Loader doesn't need to do anything but in the regular SegmentLoader,
    // we then clamp the value to duration if necessary.
    this.remove(0, Infinity, done);

    // clears fmp4 captions
    if (this.transmuxer_) {
      this.transmuxer_.postMessage({
        action: 'clearAllMp4Captions'
      });

      // reset the cache in the transmuxer
      this.transmuxer_.postMessage({
        action: 'reset'
      });
    }
  }

  /**
   * Force the SegmentLoader to resync and start loading around the currentTime instead
   * of starting at the end of the buffer
   *
   * Useful for fast quality changes
   */
  resetLoader() {
    this.fetchAtBuffer_ = false;
    if (this.mediaSequenceSync_) {
      this.mediaSequenceSync_.resetAppendedStatus();
    }
    this.resyncLoader();
  }

  /**
   * Force the SegmentLoader to restart synchronization and make a conservative guess
   * before returning to the simple walk-forward method
   */
  resyncLoader() {
    if (this.transmuxer_) {
      // need to clear out any cached data to prepare for the new segment
      segmentTransmuxer.reset(this.transmuxer_);
    }
    this.mediaIndex = null;
    this.partIndex = null;
    this.syncPoint_ = null;
    this.isPendingTimestampOffset_ = false;
    // this is mainly to sync timing-info when switching between renditions with and without timestamp-rollover,
    // so we don't want it for DASH or fragmented mp4 segments.
    const isFmp4 = this.currentMediaInfo_ && this.currentMediaInfo_.isFmp4;
    const isHlsTs = this.sourceType_ === 'hls' && !isFmp4;

    if (isHlsTs) {
      this.shouldForceTimestampOffsetAfterResync_ = true;
    }
    this.callQueue_ = [];
    this.loadQueue_ = [];
    this.metadataQueue_.id3 = [];
    this.metadataQueue_.caption = [];
    this.abort();

    if (this.transmuxer_) {
      this.transmuxer_.postMessage({
        action: 'clearParsedMp4Captions'
      });
    }
  }

  /**
   * Remove any data in the source buffer between start and end times
   *
   * @param {number} start - the start time of the region to remove from the buffer
   * @param {number} end - the end time of the region to remove from the buffer
   * @param {Function} [done] - an optional callback to be executed when the remove
   * @param {boolean} force - force all remove operations to happen
   * operation is complete
   */
  remove(start, end, done = () => {}, force = false) {
    // clamp end to duration if we need to remove everything.
    // This is due to a browser bug that causes issues if we remove to Infinity.
    // videojs/videojs-contrib-hls#1225
    if (end === Infinity) {
      end = this.duration_();
    }

    // skip removes that would throw an error
    // commonly happens during a rendition switch at the start of a video
    // from start 0 to end 0
    if (end <= start) {
      this.logger_('skipping remove because end ${end} is <= start ${start}');
      return;
    }

    if (!this.sourceUpdater_ || !this.getMediaInfo_()) {
      this.logger_('skipping remove because no source updater or starting media info');
      // nothing to remove if we haven't processed any media
      return;
    }

    // set it to one to complete this function's removes
    let removesRemaining = 1;
    const removeFinished = () => {
      removesRemaining--;
      if (removesRemaining === 0) {
        done();
      }
    };

    if (force || !this.audioDisabled_) {
      removesRemaining++;
      this.sourceUpdater_.removeAudio(start, end, removeFinished);
    }

    // While it would be better to only remove video if the main loader has video, this
    // should be safe with audio only as removeVideo will call back even if there's no
    // video buffer.
    //
    // In theory we can check to see if there's video before calling the remove, but in
    // the event that we're switching between renditions and from video to audio only
    // (when we add support for that), we may need to clear the video contents despite
    // what the new media will contain.
    if (force || this.loaderType_ === 'main') {
      this.gopBuffer_ = removeGopBuffer(this.gopBuffer_, start, end, this.timeMapping_);
      removesRemaining++;
      this.sourceUpdater_.removeVideo(start, end, removeFinished);
    }

    // remove any captions and ID3 tags
    for (const track in this.inbandTextTracks_) {
      removeCuesFromTrack(start, end, this.inbandTextTracks_[track]);
    }

    removeCuesFromTrack(start, end, this.segmentMetadataTrack_);

    // finished this function's removes
    removeFinished();
  }

  /**
   * (re-)schedule monitorBufferTick_ to run as soon as possible
   *
   * @private
   */
  monitorBuffer_() {
    if (this.checkBufferTimeout_) {
      window.clearTimeout(this.checkBufferTimeout_);
    }

    this.checkBufferTimeout_ = window.setTimeout(this.monitorBufferTick_.bind(this), 1);
  }

  /**
   * As long as the SegmentLoader is in the READY state, periodically
   * invoke fillBuffer_().
   *
   * @private
   */
  monitorBufferTick_() {
    if (this.state === 'READY') {
      this.fillBuffer_();
    }

    if (this.checkBufferTimeout_) {
      window.clearTimeout(this.checkBufferTimeout_);
    }

    this.checkBufferTimeout_ = window.setTimeout(
      this.monitorBufferTick_.bind(this),
      CHECK_BUFFER_DELAY
    );
  }

  /**
   * fill the buffer with segements unless the sourceBuffers are
   * currently updating
   *
   * Note: this function should only ever be called by monitorBuffer_
   * and never directly
   *
   * @private
   */
  fillBuffer_() {
    // TODO since the source buffer maintains a queue, and we shouldn't call this function
    // except when we're ready for the next segment, this check can most likely be removed
    if (this.sourceUpdater_.updating()) {
      return;
    }

    // see if we need to begin loading immediately
    const segmentInfo = this.chooseNextRequest_();

    if (!segmentInfo) {
      return;
    }

    const metadata = {
      segmentInfo: segmentInfoPayload({type: this.loaderType_, segment: segmentInfo})
    };

    this.trigger({ type: 'segmentselected', metadata });

    if (typeof segmentInfo.timestampOffset === 'number') {
      this.isPendingTimestampOffset_ = false;
      this.timelineChangeController_.pendingTimelineChange({
        type: this.loaderType_,
        from: this.currentTimeline_,
        to: segmentInfo.timeline
      });
    }

    this.loadSegment_(segmentInfo);
  }

  /**
   * Determines if we should call endOfStream on the media source based
   * on the state of the buffer or if appened segment was the final
   * segment in the playlist.
   *
   * @param {number} [mediaIndex] the media index of segment we last appended
   * @param {Object} [playlist] a media playlist object
   * @return {boolean} do we need to call endOfStream on the MediaSource
   */
  isEndOfStream_(mediaIndex = this.mediaIndex, playlist = this.playlist_, partIndex = this.partIndex) {
    if (!playlist || !this.mediaSource_) {
      return false;
    }

    const segment = typeof mediaIndex === 'number' && playlist.segments[mediaIndex];

    // mediaIndex is zero based but length is 1 based
    const appendedLastSegment = (mediaIndex + 1) === playlist.segments.length;
    // true if there are no parts, or this is the last part.
    const appendedLastPart = !segment || !segment.parts || (partIndex + 1) === segment.parts.length;

    // if we've buffered to the end of the video, we need to call endOfStream
    // so that MediaSources can trigger the `ended` event when it runs out of
    // buffered data instead of waiting for me
    return playlist.endList &&
      this.mediaSource_.readyState === 'open' &&
      appendedLastSegment &&
      appendedLastPart;
  }

  /**
   * Determines what request should be made given current segment loader state.
   *
   * @return {Object} a request object that describes the segment/part to load
   */
  chooseNextRequest_() {
    const buffered = this.buffered_();
    const bufferedEnd = lastBufferedEnd(buffered) || 0;
    const bufferedTime = timeAheadOf(buffered, this.currentTime_());
    const preloaded = !this.hasPlayed_() && bufferedTime >= 1;
    const haveEnoughBuffer = bufferedTime >= this.goalBufferLength_();
    const segments = this.playlist_.segments;

    // return no segment if:
    // 1. we don't have segments
    // 2. The video has not yet played and we already downloaded a segment
    // 3. we already have enough buffered time
    if (!segments.length || preloaded || haveEnoughBuffer) {
      return null;
    }

    this.syncPoint_ = this.syncPoint_ || this.syncController_.getSyncPoint(
      this.playlist_,
      this.duration_(),
      this.currentTimeline_,
      this.currentTime_(),
      this.loaderType_
    );

    const next = {
      partIndex: null,
      mediaIndex: null,
      startOfSegment: null,
      playlist: this.playlist_,
      isSyncRequest: Boolean(!this.syncPoint_)
    };

    if (next.isSyncRequest) {
      next.mediaIndex = getSyncSegmentCandidate(this.currentTimeline_, segments, bufferedEnd);
      this.logger_(`choose next request. Can not find sync point. Fallback to media Index: ${next.mediaIndex}`);
    } else if (this.mediaIndex !== null) {
      const segment = segments[this.mediaIndex];
      const partIndex = typeof this.partIndex === 'number' ? this.partIndex : -1;

      next.startOfSegment = segment.end ? segment.end : bufferedEnd;

      if (segment.parts && segment.parts[partIndex + 1]) {
        next.mediaIndex = this.mediaIndex;
        next.partIndex = partIndex + 1;
      } else {
        next.mediaIndex = this.mediaIndex + 1;
      }
    } else {
      let segmentIndex; let partIndex; let startTime;
      const targetTime = this.fetchAtBuffer_ ? bufferedEnd : this.currentTime_();

      if (this.mediaSequenceSync_) {
        this.logger_(`chooseNextRequest_ request after Quality Switch:
For TargetTime: ${targetTime}.
CurrentTime: ${this.currentTime_()}
BufferedEnd: ${bufferedEnd}
Fetch At Buffer: ${this.fetchAtBuffer_}
`, this.mediaSequenceSync_.diagnostics);
      }

      if (this.mediaSequenceSync_ && this.mediaSequenceSync_.isReliable) {
        const syncInfo = this.getSyncInfoFromMediaSequenceSync_(targetTime);

        if (!syncInfo) {
          const message = 'No sync info found while using media sequence sync';

          this.error({
            message,
            metadata: {
              errorType: videojs.Error.StreamingFailedToSelectNextSegment,
              error: new Error(message)
            }
          });
          this.logger_('chooseNextRequest_ - no sync info found using media sequence sync');
          // no match
          return null;
        }

        this.logger_(`chooseNextRequest_ mediaSequence syncInfo (${syncInfo.start} --> ${syncInfo.end})`);

        segmentIndex = syncInfo.segmentIndex;
        partIndex = syncInfo.partIndex;
        startTime = syncInfo.start;
      } else {
        this.logger_('chooseNextRequest_ - fallback to a regular segment selection algorithm, based on a syncPoint.');
        // fallback
        const mediaInfoForTime = Playlist.getMediaInfoForTime({
          exactManifestTimings: this.exactManifestTimings,
          playlist: this.playlist_,
          currentTime: targetTime,
          startingPartIndex: this.syncPoint_.partIndex,
          startingSegmentIndex: this.syncPoint_.segmentIndex,
          startTime: this.syncPoint_.time
        });

        segmentIndex = mediaInfoForTime.segmentIndex;
        partIndex = mediaInfoForTime.partIndex;
        startTime = mediaInfoForTime.startTime;
      }

      next.getMediaInfoForTime = this.fetchAtBuffer_ ? `bufferedEnd ${targetTime}` : `currentTime ${targetTime}`;
      next.mediaIndex = segmentIndex;
      next.startOfSegment = startTime;
      next.partIndex = partIndex;

      this.logger_(`choose next request. Playlist switched and we have a sync point. Media Index: ${next.mediaIndex} `);
    }

    const nextSegment = segments[next.mediaIndex];
    let nextPart = nextSegment &&
      typeof next.partIndex === 'number' &&
      nextSegment.parts &&
      nextSegment.parts[next.partIndex];

    // if the next segment index is invalid or
    // the next partIndex is invalid do not choose a next segment.
    if (!nextSegment || (typeof next.partIndex === 'number' && !nextPart)) {
      return null;
    }

    // if the next segment has parts, and we don't have a partIndex.
    // Set partIndex to 0
    if (typeof next.partIndex !== 'number' && nextSegment.parts) {
      next.partIndex = 0;
      nextPart = nextSegment.parts[0];
    }

    // independentSegments applies to every segment in a playlist. If independentSegments appears in a main playlist,
    // it applies to each segment in each media playlist.
    // https://datatracker.ietf.org/doc/html/draft-pantos-http-live-streaming-23#section-4.3.5.1
    const hasIndependentSegments = (this.vhs_.playlists && this.vhs_.playlists.main && this.vhs_.playlists.main.independentSegments) ||
      this.playlist_.independentSegments;

    // if we have no buffered data then we need to make sure
    // that the next part we append is "independent" if possible.
    // So we check if the previous part is independent, and request
    // it if it is.
    if (!bufferedTime && nextPart && !hasIndependentSegments && !nextPart.independent) {

      if (next.partIndex === 0) {
        const lastSegment = segments[next.mediaIndex - 1];
        const lastSegmentLastPart = lastSegment.parts && lastSegment.parts.length && lastSegment.parts[lastSegment.parts.length - 1];

        if (lastSegmentLastPart && lastSegmentLastPart.independent) {
          next.mediaIndex -= 1;
          next.partIndex = lastSegment.parts.length - 1;
          next.independent = 'previous segment';
        }
      } else if (nextSegment.parts[next.partIndex - 1].independent) {
        next.partIndex -= 1;
        next.independent = 'previous part';
      }
    }

    const ended = this.mediaSource_ && this.mediaSource_.readyState === 'ended';

    // do not choose a next segment if all of the following:
    // 1. this is the last segment in the playlist
    // 2. end of stream has been called on the media source already
    // 3. the player is not seeking
    if (next.mediaIndex >= (segments.length - 1) && ended && !this.seeking_()) {
      return null;
    }

    if (this.shouldForceTimestampOffsetAfterResync_) {
      this.shouldForceTimestampOffsetAfterResync_ = false;
      next.forceTimestampOffset = true;
      this.logger_('choose next request. Force timestamp offset after loader resync');
    }

    return this.generateSegmentInfo_(next);
  }

  getSyncInfoFromMediaSequenceSync_(targetTime) {
    if (!this.mediaSequenceSync_) {
      return null;
    }

    // we should pull the target time to the least available time if we drop out of sync for any reason
    const finalTargetTime = Math.max(targetTime, this.mediaSequenceSync_.start);

    if (targetTime !== finalTargetTime) {
      this.logger_(`getSyncInfoFromMediaSequenceSync_. Pulled target time from ${targetTime} to ${finalTargetTime}`);
    }

    const mediaSequenceSyncInfo = this.mediaSequenceSync_.getSyncInfoForTime(finalTargetTime);

    if (!mediaSequenceSyncInfo) {
      // no match at all
      return null;
    }

    if (!mediaSequenceSyncInfo.isAppended) {
      // has a perfect match
      return mediaSequenceSyncInfo;
    }

    // has match, but segment was already appended.
    // attempt to auto-advance to the nearest next segment:
    const nextMediaSequenceSyncInfo = this.mediaSequenceSync_.getSyncInfoForTime(mediaSequenceSyncInfo.end);

    if (!nextMediaSequenceSyncInfo) {
      // no match at all
      return null;
    }

    if (nextMediaSequenceSyncInfo.isAppended) {
      this.logger_('getSyncInfoFromMediaSequenceSync_: We encounter unexpected scenario where next media sequence sync info is also appended!');
    }

    // got match with the nearest next segment
    return nextMediaSequenceSyncInfo;
  }

  generateSegmentInfo_(options) {
    const {
      independent,
      playlist,
      mediaIndex,
      startOfSegment,
      isSyncRequest,
      partIndex,
      forceTimestampOffset,
      getMediaInfoForTime
    } = options;
    const segment = playlist.segments[mediaIndex];
    const part = typeof partIndex === 'number' && segment.parts[partIndex];
    const segmentInfo = {
      requestId: 'segment-loader-' + Math.random(),
      // resolve the segment URL relative to the playlist
      uri: part && part.resolvedUri || segment.resolvedUri,
      // the segment's mediaIndex at the time it was requested
      mediaIndex,
      partIndex: part ? partIndex : null,
      // whether or not to update the SegmentLoader's state with this
      // segment's mediaIndex
      isSyncRequest,
      startOfSegment,
      // the segment's playlist
      playlist,
      // unencrypted bytes of the segment
      bytes: null,
      // when a key is defined for this segment, the encrypted bytes
      encryptedBytes: null,
      // The target timestampOffset for this segment when we append it
      // to the source buffer
      timestampOffset: null,
      // The timeline that the segment is in
      timeline: segment.timeline,
      // The expected duration of the segment in seconds
      duration: part && part.duration || segment.duration,
      // retain the segment in case the playlist updates while doing an async process
      segment,
      part,
      byteLength: 0,
      transmuxer: this.transmuxer_,
      // type of getMediaInfoForTime that was used to get this segment
      getMediaInfoForTime,
      independent
    };

    const overrideCheck =
      typeof forceTimestampOffset !== 'undefined' ? forceTimestampOffset : this.isPendingTimestampOffset_;

    segmentInfo.timestampOffset = this.timestampOffsetForSegment_({
      segmentTimeline: segment.timeline,
      currentTimeline: this.currentTimeline_,
      startOfSegment,
      buffered: this.buffered_(),
      overrideCheck
    });

    const audioBufferedEnd = lastBufferedEnd(this.sourceUpdater_.audioBuffered());

    if (typeof audioBufferedEnd === 'number') {
      // since the transmuxer is using the actual timing values, but the buffer is
      // adjusted by the timestamp offset, we must adjust the value here
      segmentInfo.audioAppendStart = audioBufferedEnd - this.sourceUpdater_.audioTimestampOffset();
    }

    if (this.sourceUpdater_.videoBuffered().length) {
      segmentInfo.gopsToAlignWith = gopsSafeToAlignWith(
        this.gopBuffer_,
        // since the transmuxer is using the actual timing values, but the time is
        // adjusted by the timestmap offset, we must adjust the value here
        this.currentTime_() - this.sourceUpdater_.videoTimestampOffset(),
        this.timeMapping_
      );
    }

    return segmentInfo;
  }

  // get the timestampoffset for a segment,
  // added so that vtt segment loader can override and prevent
  // adding timestamp offsets.
  timestampOffsetForSegment_(options) {
    return timestampOffsetForSegment(options);
  }
  /**
   * Determines if the network has enough bandwidth to complete the current segment
   * request in a timely manner. If not, the request will be aborted early and bandwidth
   * updated to trigger a playlist switch.
   *
   * @param {Object} stats
   *        Object containing stats about the request timing and size
   * @private
   */
  earlyAbortWhenNeeded_(stats) {
    if (this.vhs_.tech_.paused() ||
        // Don't abort if the current playlist is on the lowestEnabledRendition
        // TODO: Replace using timeout with a boolean indicating whether this playlist is
        //       the lowestEnabledRendition.
        !this.xhrOptions_.timeout ||
        // Don't abort if we have no bandwidth information to estimate segment sizes
        !(this.playlist_.attributes.BANDWIDTH)) {
      return;
    }

    // Wait at least 1 second since the first byte of data has been received before
    // using the calculated bandwidth from the progress event to allow the bitrate
    // to stabilize
    if (Date.now() - (stats.firstBytesReceivedAt || Date.now()) < 1000) {
      return;
    }

    const currentTime = this.currentTime_();
    const measuredBandwidth = stats.bandwidth;
    const segmentDuration = this.pendingSegment_.duration;

    const requestTimeRemaining =
      Playlist.estimateSegmentRequestTime(
        segmentDuration,
        measuredBandwidth,
        this.playlist_,
        stats.bytesReceived
      );

    // Subtract 1 from the timeUntilRebuffer so we still consider an early abort
    // if we are only left with less than 1 second when the request completes.
    // A negative timeUntilRebuffering indicates we are already rebuffering
    const timeUntilRebuffer = timeUntilRebuffer_(
      this.buffered_(),
      currentTime,
      this.vhs_.tech_.playbackRate()
    ) - 1;

    // Only consider aborting early if the estimated time to finish the download
    // is larger than the estimated time until the player runs out of forward buffer
    if (requestTimeRemaining <= timeUntilRebuffer) {
      return;
    }

    const switchCandidate = minRebufferMaxBandwidthSelector({
      main: this.vhs_.playlists.main,
      currentTime,
      bandwidth: measuredBandwidth,
      duration: this.duration_(),
      segmentDuration,
      timeUntilRebuffer,
      currentTimeline: this.currentTimeline_,
      syncController: this.syncController_
    });

    if (!switchCandidate) {
      return;
    }

    const rebufferingImpact = requestTimeRemaining - timeUntilRebuffer;

    const timeSavedBySwitching = rebufferingImpact - switchCandidate.rebufferingImpact;

    let minimumTimeSaving = 0.5;

    // If we are already rebuffering, increase the amount of variance we add to the
    // potential round trip time of the new request so that we are not too aggressive
    // with switching to a playlist that might save us a fraction of a second.
    if (timeUntilRebuffer <= TIME_FUDGE_FACTOR) {
      minimumTimeSaving = 1;
    }

    if (!switchCandidate.playlist ||
        switchCandidate.playlist.uri === this.playlist_.uri ||
        timeSavedBySwitching < minimumTimeSaving) {
      return;
    }

    // set the bandwidth to that of the desired playlist being sure to scale by
    // BANDWIDTH_VARIANCE and add one so the playlist selector does not exclude it
    // don't trigger a bandwidthupdate as the bandwidth is artifial
    this.bandwidth =
      switchCandidate.playlist.attributes.BANDWIDTH * Config.BANDWIDTH_VARIANCE + 1;
    this.trigger('earlyabort');
  }

  handleAbort_(segmentInfo) {
    this.logger_(`Aborting ${segmentInfoString(segmentInfo)}`);
    this.mediaRequestsAborted += 1;
  }

  /**
   * XHR `progress` event handler
   *
   * @param {Event}
   *        The XHR `progress` event
   * @param {Object} simpleSegment
   *        A simplified segment object copy
   * @private
   */
  handleProgress_(event, simpleSegment) {
    this.earlyAbortWhenNeeded_(simpleSegment.stats);

    if (this.checkForAbort_(simpleSegment.requestId)) {
      return;
    }

    this.trigger('progress');
  }

  handleTrackInfo_(simpleSegment, trackInfo) {
    const { hasAudio, hasVideo } = trackInfo;
    const metadata = {
      segmentInfo: segmentInfoPayload({type: this.loaderType_, segment: simpleSegment}),
      trackInfo: {
        hasAudio,
        hasVideo
      }
    };

    this.trigger({type: 'segmenttransmuxingtrackinfoavailable', metadata});
    this.earlyAbortWhenNeeded_(simpleSegment.stats);

    if (this.checkForAbort_(simpleSegment.requestId)) {
      return;
    }

    if (this.checkForIllegalMediaSwitch(trackInfo)) {
      return;
    }

    trackInfo = trackInfo || {};

    // When we have track info, determine what media types this loader is dealing with.
    // Guard against cases where we're not getting track info at all until we are
    // certain that all streams will provide it.
    if (!shallowEqual(this.currentMediaInfo_, trackInfo)) {
      this.appendInitSegment_ = {
        audio: true,
        video: true
      };

      this.startingMediaInfo_ = trackInfo;
      this.currentMediaInfo_ = trackInfo;
      this.logger_('trackinfo update', trackInfo);
      this.trigger('trackinfo');
    }

    // trackinfo may cause an abort if the trackinfo
    // causes a codec change to an unsupported codec.
    if (this.checkForAbort_(simpleSegment.requestId)) {
      return;
    }

    // set trackinfo on the pending segment so that
    // it can append.
    this.pendingSegment_.trackInfo = trackInfo;

    // check if any calls were waiting on the track info
    if (this.hasEnoughInfoToAppend_()) {
      this.processCallQueue_();
    } else {
      checkAndFixTimelines(this);
    }
  }

  handleTimingInfo_(simpleSegment, mediaType, timeType, time) {
    this.earlyAbortWhenNeeded_(simpleSegment.stats);
    if (this.checkForAbort_(simpleSegment.requestId)) {
      return;
    }

    const segmentInfo = this.pendingSegment_;
    const timingInfoProperty = timingInfoPropertyForMedia(mediaType);

    segmentInfo[timingInfoProperty] = segmentInfo[timingInfoProperty] || {};
    segmentInfo[timingInfoProperty][timeType] = time;

    this.logger_(`timinginfo: ${mediaType} - ${timeType} - ${time}`);

    // check if any calls were waiting on the timing info
    if (this.hasEnoughInfoToAppend_()) {
      this.processCallQueue_();
    } else {
      checkAndFixTimelines(this);
    }
  }

  handleCaptions_(simpleSegment, captionData) {
    this.earlyAbortWhenNeeded_(simpleSegment.stats);

    if (this.checkForAbort_(simpleSegment.requestId)) {
      return;
    }

    // This could only happen with fmp4 segments, but
    // should still not happen in general
    if (captionData.length === 0) {
      this.logger_('SegmentLoader received no captions from a caption event');
      return;
    }

    const segmentInfo = this.pendingSegment_;

    // Wait until we have some video data so that caption timing
    // can be adjusted by the timestamp offset
    if (!segmentInfo.hasAppendedData_) {
      this.metadataQueue_.caption.push(this.handleCaptions_.bind(this, simpleSegment, captionData));
      return;
    }

    const timestampOffset = this.sourceUpdater_.videoTimestampOffset() === null ?
      this.sourceUpdater_.audioTimestampOffset() :
      this.sourceUpdater_.videoTimestampOffset();

    const captionTracks = {};

    // get total start/end and captions for each track/stream
    captionData.forEach((caption) => {
      // caption.stream is actually a track name...
      // set to the existing values in tracks or default values
      captionTracks[caption.stream] = captionTracks[caption.stream] || {
        // Infinity, as any other value will be less than this
        startTime: Infinity,
        captions: [],
        // 0 as an other value will be more than this
        endTime: 0
      };

      const captionTrack = captionTracks[caption.stream];

      captionTrack.startTime = Math.min(captionTrack.startTime, (caption.startTime + timestampOffset));
      captionTrack.endTime = Math.max(captionTrack.endTime, (caption.endTime + timestampOffset));
      captionTrack.captions.push(caption);
    });

    Object.keys(captionTracks).forEach((trackName) => {
      const {startTime, endTime, captions} = captionTracks[trackName];
      const inbandTextTracks = this.inbandTextTracks_;

      this.logger_(`adding cues from ${startTime} -> ${endTime} for ${trackName}`);

      createCaptionsTrackIfNotExists(inbandTextTracks, this.vhs_.tech_, trackName);
      // clear out any cues that start and end at the same time period for the same track.
      // We do this because a rendition change that also changes the timescale for captions
      // will result in captions being re-parsed for certain segments. If we add them again
      // without clearing we will have two of the same captions visible.
      removeCuesFromTrack(startTime, endTime, inbandTextTracks[trackName]);

      addCaptionData({captionArray: captions, inbandTextTracks, timestampOffset});
    });

    // Reset stored captions since we added parsed
    // captions to a text track at this point

    if (this.transmuxer_) {
      this.transmuxer_.postMessage({
        action: 'clearParsedMp4Captions'
      });
    }
  }

  handleId3_(simpleSegment, id3Frames, dispatchType) {
    this.earlyAbortWhenNeeded_(simpleSegment.stats);

    if (this.checkForAbort_(simpleSegment.requestId)) {
      return;
    }

    const segmentInfo = this.pendingSegment_;

    // we need to have appended data in order for the timestamp offset to be set
    if (!segmentInfo.hasAppendedData_) {
      this.metadataQueue_.id3.push(this.handleId3_.bind(this, simpleSegment, id3Frames, dispatchType));
      return;
    }
    this.addMetadataToTextTrack(dispatchType, id3Frames, this.duration_());
  }

  processMetadataQueue_() {
    this.metadataQueue_.id3.forEach((fn) => fn());
    this.metadataQueue_.caption.forEach((fn) => fn());

    this.metadataQueue_.id3 = [];
    this.metadataQueue_.caption = [];
  }

  processCallQueue_() {
    const callQueue = this.callQueue_;

    // Clear out the queue before the queued functions are run, since some of the
    // functions may check the length of the load queue and default to pushing themselves
    // back onto the queue.
    this.callQueue_ = [];
    callQueue.forEach((fun) => fun());
  }

  processLoadQueue_() {
    const loadQueue = this.loadQueue_;

    // Clear out the queue before the queued functions are run, since some of the
    // functions may check the length of the load queue and default to pushing themselves
    // back onto the queue.
    this.loadQueue_ = [];
    loadQueue.forEach((fun) => fun());
  }

  /**
   * Determines whether the loader has enough info to load the next segment.
   *
   * @return {boolean}
   *         Whether or not the loader has enough info to load the next segment
   */
  hasEnoughInfoToLoad_() {
    // Since primary timing goes by video, only the audio loader potentially needs to wait
    // to load.
    if (this.loaderType_ !== 'audio') {
      return true;
    }

    const segmentInfo = this.pendingSegment_;

    // A fill buffer must have already run to establish a pending segment before there's
    // enough info to load.
    if (!segmentInfo) {
      return false;
    }

    // The first segment can and should be loaded immediately so that source buffers are
    // created together (before appending). Source buffer creation uses the presence of
    // audio and video data to determine whether to create audio/video source buffers, and
    // uses processed (transmuxed or parsed) media to determine the types required.
    if (!this.getCurrentMediaInfo_()) {
      return true;
    }

    if (
      // Technically, instead of waiting to load a segment on timeline changes, a segment
      // can be requested and downloaded and only wait before it is transmuxed or parsed.
      // But in practice, there are a few reasons why it is better to wait until a loader
      // is ready to append that segment before requesting and downloading:
      //
      // 1. Because audio and main loaders cross discontinuities together, if this loader
      //    is waiting for the other to catch up, then instead of requesting another
      //    segment and using up more bandwidth, by not yet loading, more bandwidth is
      //    allotted to the loader currently behind.
      // 2. media-segment-request doesn't have to have logic to consider whether a segment
      // is ready to be processed or not, isolating the queueing behavior to the loader.
      // 3. The audio loader bases some of its segment properties on timing information
      //    provided by the main loader, meaning that, if the logic for waiting on
      //    processing was in media-segment-request, then it would also need to know how
      //    to re-generate the segment information after the main loader caught up.
      shouldWaitForTimelineChange({
        timelineChangeController: this.timelineChangeController_,
        currentTimeline: this.currentTimeline_,
        segmentTimeline: segmentInfo.timeline,
        loaderType: this.loaderType_,
        audioDisabled: this.audioDisabled_
      })
    ) {
      return false;
    }

    return true;
  }

  getCurrentMediaInfo_(segmentInfo = this.pendingSegment_) {
    return segmentInfo && segmentInfo.trackInfo || this.currentMediaInfo_;
  }

  getMediaInfo_(segmentInfo = this.pendingSegment_) {
    return this.getCurrentMediaInfo_(segmentInfo) || this.startingMediaInfo_;
  }

  getPendingSegmentPlaylist() {
    return this.pendingSegment_ ? this.pendingSegment_.playlist : null;
  }

  hasEnoughInfoToAppend_() {
    if (!this.sourceUpdater_.ready()) {
      return false;
    }

    // If content needs to be removed or the loader is waiting on an append reattempt,
    // then no additional content should be appended until the prior append is resolved.
    if (this.waitingOnRemove_ || this.quotaExceededErrorRetryTimeout_) {
      return false;
    }

    const segmentInfo = this.pendingSegment_;
    const trackInfo = this.getCurrentMediaInfo_();

    // no segment to append any data for or
    // we do not have information on this specific
    // segment yet
    if (!segmentInfo || !trackInfo) {
      return false;
    }

    const {hasAudio, hasVideo, isMuxed} = trackInfo;

    if (hasVideo && !segmentInfo.videoTimingInfo) {
      return false;
    }

    // muxed content only relies on video timing information for now.
    if (hasAudio && !this.audioDisabled_ && !isMuxed && !segmentInfo.audioTimingInfo) {
      return false;
    }

    // we need to allow an append here even if we're moving to different timelines.
    if (
      shouldWaitForTimelineChange({
        timelineChangeController: this.timelineChangeController_,
        currentTimeline: this.currentTimeline_,
        segmentTimeline: segmentInfo.timeline,
        loaderType: this.loaderType_,
        audioDisabled: this.audioDisabled_
      })
    ) {
      return false;
    }

    return true;
  }

  handleData_(simpleSegment, result) {
    this.earlyAbortWhenNeeded_(simpleSegment.stats);

    if (this.checkForAbort_(simpleSegment.requestId)) {
      return;
    }

    // If there's anything in the call queue, then this data came later and should be
    // executed after the calls currently queued.
    if (this.callQueue_.length || !this.hasEnoughInfoToAppend_()) {
      checkAndFixTimelines(this);

      this.callQueue_.push(this.handleData_.bind(this, simpleSegment, result));
      return;
    }

    const segmentInfo = this.pendingSegment_;

    // update the time mapping so we can translate from display time to media time
    this.setTimeMapping_(segmentInfo.timeline);

    // for tracking overall stats
    this.updateMediaSecondsLoaded_(segmentInfo.part || segmentInfo.segment);

    // Note that the state isn't changed from loading to appending. This is because abort
    // logic may change behavior depending on the state, and changing state too early may
    // inflate our estimates of bandwidth. In the future this should be re-examined to
    // note more granular states.

    // don't process and append data if the mediaSource is closed
    if (this.mediaSource_.readyState === 'closed') {
      return;
    }

    // if this request included an initialization segment, save that data
    // to the initSegment cache
    if (simpleSegment.map) {
      simpleSegment.map = this.initSegmentForMap(simpleSegment.map, true);
      // move over init segment properties to media request
      segmentInfo.segment.map = simpleSegment.map;
    }

    // if this request included a segment key, save that data in the cache
    if (simpleSegment.key) {
      this.segmentKey(simpleSegment.key, true);
    }

    segmentInfo.isFmp4 = simpleSegment.isFmp4;
    segmentInfo.timingInfo = segmentInfo.timingInfo || {};

    if (segmentInfo.isFmp4) {
      this.trigger('fmp4');

      segmentInfo.timingInfo.start =
        segmentInfo[timingInfoPropertyForMedia(result.type)].start;
    } else {
      const trackInfo = this.getCurrentMediaInfo_();
      const useVideoTimingInfo =
        this.loaderType_ === 'main' && trackInfo && trackInfo.hasVideo;
      let firstVideoFrameTimeForData;

      if (useVideoTimingInfo) {
        firstVideoFrameTimeForData = segmentInfo.videoTimingInfo.start;
      }

      // Segment loader knows more about segment timing than the transmuxer (in certain
      // aspects), so make any changes required for a more accurate start time.
      // Don't set the end time yet, as the segment may not be finished processing.
      segmentInfo.timingInfo.start = this.trueSegmentStart_({
        currentStart: segmentInfo.timingInfo.start,
        playlist: segmentInfo.playlist,
        mediaIndex: segmentInfo.mediaIndex,
        currentVideoTimestampOffset: this.sourceUpdater_.videoTimestampOffset(),
        useVideoTimingInfo,
        firstVideoFrameTimeForData,
        videoTimingInfo: segmentInfo.videoTimingInfo,
        audioTimingInfo: segmentInfo.audioTimingInfo
      });
    }

    // Init segments for audio and video only need to be appended in certain cases. Now
    // that data is about to be appended, we can check the final cases to determine
    // whether we should append an init segment.
    this.updateAppendInitSegmentStatus(segmentInfo, result.type);
    // Timestamp offset should be updated once we get new data and have its timing info,
    // as we use the start of the segment to offset the best guess (playlist provided)
    // timestamp offset.
    this.updateSourceBufferTimestampOffset_(segmentInfo);

    // if this is a sync request we need to determine whether it should
    // be appended or not.
    if (segmentInfo.isSyncRequest) {
      // first save/update our timing info for this segment.
      // this is what allows us to choose an accurate segment
      // and the main reason we make a sync request.
      this.updateTimingInfoEnd_(segmentInfo);
      this.syncController_.saveSegmentTimingInfo({
        segmentInfo,
        shouldSaveTimelineMapping: this.loaderType_ === 'main'
      });

      const next = this.chooseNextRequest_();

      // If the sync request isn't the segment that would be requested next
      // after taking into account its timing info, do not append it.
      if (next.mediaIndex !== segmentInfo.mediaIndex || next.partIndex !== segmentInfo.partIndex) {
        this.logger_('sync segment was incorrect, not appending');
        return;
      }
      // otherwise append it like any other segment as our guess was correct.
      this.logger_('sync segment was correct, appending');
    }

    // Save some state so that in the future anything waiting on first append (and/or
    // timestamp offset(s)) can process immediately. While the extra state isn't optimal,
    // we need some notion of whether the timestamp offset or other relevant information
    // has had a chance to be set.
    segmentInfo.hasAppendedData_ = true;
    // Now that the timestamp offset should be set, we can append any waiting ID3 tags.
    this.processMetadataQueue_();

    this.appendData_(segmentInfo, result);
  }

  updateAppendInitSegmentStatus(segmentInfo, type) {
    // alt audio doesn't manage timestamp offset
    if (this.loaderType_ === 'main' &&
        typeof segmentInfo.timestampOffset === 'number' &&
        // in the case that we're handling partial data, we don't want to append an init
        // segment for each chunk
        !segmentInfo.changedTimestampOffset) {
      // if the timestamp offset changed, the timeline may have changed, so we have to re-
      // append init segments
      this.appendInitSegment_ = {
        audio: true,
        video: true
      };
    }

    if (this.playlistOfLastInitSegment_[type] !== segmentInfo.playlist) {
      // make sure we append init segment on playlist changes, in case the media config
      // changed
      this.appendInitSegment_[type] = true;
    }
  }

  getInitSegmentAndUpdateState_({ type, initSegment, map, playlist }) {
    // "The EXT-X-MAP tag specifies how to obtain the Media Initialization Section
    // (Section 3) required to parse the applicable Media Segments.  It applies to every
    // Media Segment that appears after it in the Playlist until the next EXT-X-MAP tag
    // or until the end of the playlist."
    // https://tools.ietf.org/html/draft-pantos-http-live-streaming-23#section-4.3.2.5
    if (map) {
      const id = initSegmentId(map);

      if (this.activeInitSegmentId_ === id) {
        // don't need to re-append the init segment if the ID matches
        return null;
      }

      // a map-specified init segment takes priority over any transmuxed (or otherwise
      // obtained) init segment
      //
      // this also caches the init segment for later use
      initSegment = this.initSegmentForMap(map, true).bytes;
      this.activeInitSegmentId_ = id;
    }

    // We used to always prepend init segments for video, however, that shouldn't be
    // necessary. Instead, we should only append on changes, similar to what we've always
    // done for audio. This is more important (though may not be that important) for
    // frame-by-frame appending for LHLS, simply because of the increased quantity of
    // appends.
    if (initSegment && this.appendInitSegment_[type]) {
      // Make sure we track the playlist that we last used for the init segment, so that
      // we can re-append the init segment in the event that we get data from a new
      // playlist. Discontinuities and track changes are handled in other sections.
      this.playlistOfLastInitSegment_[type] = playlist;
      // Disable future init segment appends for this type. Until a change is necessary.
      this.appendInitSegment_[type] = false;

      // we need to clear out the fmp4 active init segment id, since
      // we are appending the muxer init segment
      this.activeInitSegmentId_ = null;

      return initSegment;
    }

    return null;
  }

  handleQuotaExceededError_({segmentInfo, type, bytes}, error) {
    const audioBuffered = this.sourceUpdater_.audioBuffered();
    const videoBuffered = this.sourceUpdater_.videoBuffered();

    // For now we're ignoring any notion of gaps in the buffer, but they, in theory,
    // should be cleared out during the buffer removals. However, log in case it helps
    // debug.
    if (audioBuffered.length > 1) {
      this.logger_('On QUOTA_EXCEEDED_ERR, found gaps in the audio buffer: ' +
        timeRangesToArray(audioBuffered).join(', '));
    }
    if (videoBuffered.length > 1) {
      this.logger_('On QUOTA_EXCEEDED_ERR, found gaps in the video buffer: ' +
        timeRangesToArray(videoBuffered).join(', '));
    }

    const audioBufferStart = audioBuffered.length ? audioBuffered.start(0) : 0;
    const audioBufferEnd = audioBuffered.length ?
      audioBuffered.end(audioBuffered.length - 1) : 0;
    const videoBufferStart = videoBuffered.length ? videoBuffered.start(0) : 0;
    const videoBufferEnd = videoBuffered.length ?
      videoBuffered.end(videoBuffered.length - 1) : 0;

    if (
      (audioBufferEnd - audioBufferStart) <= MIN_BACK_BUFFER &&
      (videoBufferEnd - videoBufferStart) <= MIN_BACK_BUFFER
    ) {
      // Can't remove enough buffer to make room for new segment (or the browser doesn't
      // allow for appends of segments this size). In the future, it may be possible to
      // split up the segment and append in pieces, but for now, error out this playlist
      // in an attempt to switch to a more manageable rendition.
      this.logger_('On QUOTA_EXCEEDED_ERR, single segment too large to append to ' +
        'buffer, triggering an error. ' +
        `Appended byte length: ${bytes.byteLength}, ` +
        `audio buffer: ${timeRangesToArray(audioBuffered).join(', ')}, ` +
        `video buffer: ${timeRangesToArray(videoBuffered).join(', ')}, `);
      this.error({
        message: 'Quota exceeded error with append of a single segment of content',
        excludeUntil: Infinity
      });
      this.trigger('error');
      return;
    }

    // To try to resolve the quota exceeded error, clear back buffer and retry. This means
    // that the segment-loader should block on future events until this one is handled, so
    // that it doesn't keep moving onto further segments. Adding the call to the call
    // queue will prevent further appends until waitingOnRemove_ and
    // quotaExceededErrorRetryTimeout_ are cleared.
    //
    // Note that this will only block the current loader. In the case of demuxed content,
    // the other load may keep filling as fast as possible. In practice, this should be
    // OK, as it is a rare case when either audio has a high enough bitrate to fill up a
    // source buffer, or video fills without enough room for audio to append (and without
    // the availability of clearing out seconds of back buffer to make room for audio).
    // But it might still be good to handle this case in the future as a TODO.
    this.waitingOnRemove_ = true;
    this.callQueue_.push(this.appendToSourceBuffer_.bind(this, {segmentInfo, type, bytes}));

    const currentTime = this.currentTime_();
    // Try to remove as much audio and video as possible to make room for new content
    // before retrying.
    const timeToRemoveUntil = currentTime - MIN_BACK_BUFFER;

    this.logger_(`On QUOTA_EXCEEDED_ERR, removing audio/video from 0 to ${timeToRemoveUntil}`);
    this.remove(0, timeToRemoveUntil, () => {

      this.logger_(`On QUOTA_EXCEEDED_ERR, retrying append in ${MIN_BACK_BUFFER}s`);
      this.waitingOnRemove_ = false;
      // wait the length of time alotted in the back buffer to prevent wasted
      // attempts (since we can't clear less than the minimum)
      this.quotaExceededErrorRetryTimeout_ = window.setTimeout(() => {
        this.logger_('On QUOTA_EXCEEDED_ERR, re-processing call queue');
        this.quotaExceededErrorRetryTimeout_ = null;
        this.processCallQueue_();
      }, MIN_BACK_BUFFER * 1000);
    }, true);
  }

  handleAppendError_({segmentInfo, type, bytes}, error) {
    // if there's no error, nothing to do
    if (!error) {
      return;
    }

    if (error.code === QUOTA_EXCEEDED_ERR) {
      this.handleQuotaExceededError_({segmentInfo, type, bytes});
      // A quota exceeded error should be recoverable with a future re-append, so no need
      // to trigger an append error.
      return;
    }

    this.logger_('Received non QUOTA_EXCEEDED_ERR on append', error);

    // If an append errors, we often can't recover.
    // (see https://w3c.github.io/media-source/#sourcebuffer-append-error).
    //
    // Trigger a special error so that it can be handled separately from normal,
    // recoverable errors.
    this.error({
      message: `${type} append of ${bytes.length}b failed for segment ` +
        `#${segmentInfo.mediaIndex} in playlist ${segmentInfo.playlist.id}`,
      metadata: {
        errorType: videojs.Error.StreamingFailedToAppendSegment
      }
    });
    this.trigger('appenderror');
  }

  appendToSourceBuffer_({ segmentInfo, type, initSegment, data, bytes }) {
    // If this is a re-append, bytes were already created and don't need to be recreated
    if (!bytes) {
      const segments = [data];
      let byteLength = data.byteLength;

      if (initSegment) {
        // if the media initialization segment is changing, append it before the content
        // segment
        segments.unshift(initSegment);
        byteLength += initSegment.byteLength;
      }

      // Technically we should be OK appending the init segment separately, however, we
      // haven't yet tested that, and prepending is how we have always done things.
      bytes = concatSegments({
        bytes: byteLength,
        segments
      });
    }
    const metadata = {
      segmentInfo: segmentInfoPayload({type: this.loaderType_, segment: segmentInfo})
    };

    this.trigger({ type: 'segmentappendstart', metadata });
    this.sourceUpdater_.appendBuffer(
      {segmentInfo, type, bytes},
      this.handleAppendError_.bind(this, {segmentInfo, type, bytes})
    );
  }

  handleSegmentTimingInfo_(type, requestId, segmentTimingInfo) {
    if (!this.pendingSegment_ || requestId !== this.pendingSegment_.requestId) {
      return;
    }

    const segment = this.pendingSegment_.segment;
    const timingInfoProperty = `${type}TimingInfo`;

    if (!segment[timingInfoProperty]) {
      segment[timingInfoProperty] = {};
    }

    segment[timingInfoProperty].transmuxerPrependedSeconds =
      segmentTimingInfo.prependedContentDuration || 0;
    segment[timingInfoProperty].transmuxedPresentationStart =
      segmentTimingInfo.start.presentation;
    segment[timingInfoProperty].transmuxedDecodeStart =
      segmentTimingInfo.start.decode;
    segment[timingInfoProperty].transmuxedPresentationEnd =
      segmentTimingInfo.end.presentation;
    segment[timingInfoProperty].transmuxedDecodeEnd =
      segmentTimingInfo.end.decode;
    // mainly used as a reference for debugging
    segment[timingInfoProperty].baseMediaDecodeTime =
      segmentTimingInfo.baseMediaDecodeTime;
  }

  appendData_(segmentInfo, result) {
    const {
      type,
      data
    } = result;

    if (!data || !data.byteLength) {
      return;
    }

    if (type === 'audio' && this.audioDisabled_) {
      return;
    }

    const initSegment = this.getInitSegmentAndUpdateState_({
      type,
      initSegment: result.initSegment,
      playlist: segmentInfo.playlist,
      map: segmentInfo.isFmp4 ? segmentInfo.segment.map : null
    });

    this.appendToSourceBuffer_({ segmentInfo, type, initSegment, data });
  }

  /**
   * load a specific segment from a request into the buffer
   *
   * @private
   */
  loadSegment_(segmentInfo) {
    this.state = 'WAITING';
    this.pendingSegment_ = segmentInfo;
    this.trimBackBuffer_(segmentInfo);

    if (typeof segmentInfo.timestampOffset === 'number') {
      if (this.transmuxer_) {
        this.transmuxer_.postMessage({
          action: 'clearAllMp4Captions'
        });
      }
    }

    if (!this.hasEnoughInfoToLoad_()) {
      checkAndFixTimelines(this);

      this.loadQueue_.push(() => {
        // regenerate the audioAppendStart, timestampOffset, etc as they
        // may have changed since this function was added to the queue.
        const options = Object.assign(
          {},
          segmentInfo,
          {forceTimestampOffset: true}
        );

        Object.assign(segmentInfo, this.generateSegmentInfo_(options));
        this.isPendingTimestampOffset_ = false;
        this.updateTransmuxerAndRequestSegment_(segmentInfo);
      });
      return;
    }

    this.updateTransmuxerAndRequestSegment_(segmentInfo);
  }

  updateTransmuxerAndRequestSegment_(segmentInfo) {
    // We'll update the source buffer's timestamp offset once we have transmuxed data, but
    // the transmuxer still needs to be updated before then.
    //
    // Even though keepOriginalTimestamps is set to true for the transmuxer, timestamp
    // offset must be passed to the transmuxer for stream correcting adjustments.
    if (this.shouldUpdateTransmuxerTimestampOffset_(segmentInfo.timestampOffset)) {
      this.gopBuffer_.length = 0;
      // gopsToAlignWith was set before the GOP buffer was cleared
      segmentInfo.gopsToAlignWith = [];
      this.timeMapping_ = 0;
      // reset values in the transmuxer since a discontinuity should start fresh
      this.transmuxer_.postMessage({
        action: 'reset'
      });
      this.transmuxer_.postMessage({
        action: 'setTimestampOffset',
        timestampOffset: segmentInfo.timestampOffset
      });
    }

    const simpleSegment = this.createSimplifiedSegmentObj_(segmentInfo);
    const isEndOfStream = this.isEndOfStream_(
      segmentInfo.mediaIndex,
      segmentInfo.playlist,
      segmentInfo.partIndex
    );
    const isWalkingForward = this.mediaIndex !== null;
    const isDiscontinuity = segmentInfo.timeline !== this.currentTimeline_ &&
      // currentTimeline starts at -1, so we shouldn't end the timeline switching to 0,
      // the first timeline
      segmentInfo.timeline > 0;
    const isEndOfTimeline = isEndOfStream || (isWalkingForward && isDiscontinuity);

    this.logger_(`Requesting
${compactSegmentUrlDescription(segmentInfo.uri)}
${segmentInfoString(segmentInfo)}`);

    // If there's an init segment associated with this segment, but it is not cached (identified by a lack of bytes),
    // then this init segment has never been seen before and should be appended.
    //
    // At this point the content type (audio/video or both) is not yet known, but it should be safe to set
    // both to true and leave the decision of whether to append the init segment to append time.
    if (simpleSegment.map && !simpleSegment.map.bytes) {
      this.logger_('going to request init segment.');
      this.appendInitSegment_ = {
        video: true,
        audio: true
      };
    }

    segmentInfo.abortRequests = mediaSegmentRequest({
      xhr: this.vhs_.xhr,
      xhrOptions: this.xhrOptions_,
      decryptionWorker: this.decrypter_,
      segment: simpleSegment,
      abortFn: this.handleAbort_.bind(this, segmentInfo),
      progressFn: this.handleProgress_.bind(this),
      trackInfoFn: this.handleTrackInfo_.bind(this),
      timingInfoFn: this.handleTimingInfo_.bind(this),
      videoSegmentTimingInfoFn: this.handleSegmentTimingInfo_.bind(this, 'video', segmentInfo.requestId),
      audioSegmentTimingInfoFn: this.handleSegmentTimingInfo_.bind(this, 'audio', segmentInfo.requestId),
      captionsFn: this.handleCaptions_.bind(this),
      isEndOfTimeline,
      endedTimelineFn: () => {
        this.logger_('received endedtimeline callback');
      },
      id3Fn: this.handleId3_.bind(this),
      dataFn: this.handleData_.bind(this),
      doneFn: this.segmentRequestFinished_.bind(this),
      onTransmuxerLog: ({message, level, stream}) => {
        this.logger_(`${segmentInfoString(segmentInfo)} logged from transmuxer stream ${stream} as a ${level}: ${message}`);
      },
      triggerSegmentEventFn: ({ type, segment, keyInfo, trackInfo, timingInfo }) => {
        const segInfo = segmentInfoPayload({segment});
        const metadata = { segmentInfo: segInfo };
        // add other properties if necessary.

        if (keyInfo) {
          metadata.keyInfo = keyInfo;
        }
        if (trackInfo) {
          metadata.trackInfo = trackInfo;
        }
        if (timingInfo) {
          metadata.timingInfo = timingInfo;
        }

        this.trigger({ type, metadata });
      }
    });
  }

  /**
   * trim the back buffer so that we don't have too much data
   * in the source buffer
   *
   * @private
   *
   * @param {Object} segmentInfo - the current segment
   */
  trimBackBuffer_(segmentInfo) {
    const removeToTime = safeBackBufferTrimTime(
      this.seekable_(),
      this.currentTime_(),
      this.playlist_.targetDuration || 10
    );

    // Chrome has a hard limit of 150MB of
    // buffer and a very conservative "garbage collector"
    // We manually clear out the old buffer to ensure
    // we don't trigger the QuotaExceeded error
    // on the source buffer during subsequent appends

    if (removeToTime > 0) {
      this.remove(0, removeToTime);
    }
  }

  /**
   * created a simplified copy of the segment object with just the
   * information necessary to perform the XHR and decryption
   *
   * @private
   *
   * @param {Object} segmentInfo - the current segment
   * @return {Object} a simplified segment object copy
   */
  createSimplifiedSegmentObj_(segmentInfo) {
    const segment = segmentInfo.segment;
    const part = segmentInfo.part;
    const isEncrypted = segmentInfo.segment.key || segmentInfo.segment.map && segmentInfo.segment.map.key;
    const isMediaInitialization = segmentInfo.segment.map && !segmentInfo.segment.map.bytes;

    const simpleSegment = {
      resolvedUri: part ? part.resolvedUri : segment.resolvedUri,
      byterange: part ? part.byterange : segment.byterange,
      requestId: segmentInfo.requestId,
      transmuxer: segmentInfo.transmuxer,
      audioAppendStart: segmentInfo.audioAppendStart,
      gopsToAlignWith: segmentInfo.gopsToAlignWith,
      part: segmentInfo.part,
      type: this.loaderType_,
      start: segmentInfo.startOfSegment,
      duration: segmentInfo.duration,
      isEncrypted,
      isMediaInitialization
    };

    const previousSegment = segmentInfo.playlist.segments[segmentInfo.mediaIndex - 1];

    if (previousSegment && previousSegment.timeline === segment.timeline) {
      // The baseStartTime of a segment is used to handle rollover when probing the TS
      // segment to retrieve timing information. Since the probe only looks at the media's
      // times (e.g., PTS and DTS values of the segment), and doesn't consider the
      // player's time (e.g., player.currentTime()), baseStartTime should reflect the
      // media time as well. transmuxedDecodeEnd represents the end time of a segment, in
      // seconds of media time, so should be used here. The previous segment is used since
      // the end of the previous segment should represent the beginning of the current
      // segment, so long as they are on the same timeline.
      if (previousSegment.videoTimingInfo) {
        simpleSegment.baseStartTime =
          previousSegment.videoTimingInfo.transmuxedDecodeEnd;
      } else if (previousSegment.audioTimingInfo) {
        simpleSegment.baseStartTime =
          previousSegment.audioTimingInfo.transmuxedDecodeEnd;
      }
    }

    if (segment.key) {
      // if the media sequence is greater than 2^32, the IV will be incorrect
      // assuming 10s segments, that would be about 1300 years
      const iv = segment.key.iv || new Uint32Array([
        0, 0, 0, segmentInfo.mediaIndex + segmentInfo.playlist.mediaSequence
      ]);

      simpleSegment.key = this.segmentKey(segment.key);
      simpleSegment.key.iv = iv;
    }

    if (segment.map) {
      simpleSegment.map = this.initSegmentForMap(segment.map);
    }

    return simpleSegment;
  }

  saveTransferStats_(stats) {
    // every request counts as a media request even if it has been aborted
    // or canceled due to a timeout
    this.mediaRequests += 1;

    if (stats) {
      this.mediaBytesTransferred += stats.bytesReceived;
      this.mediaTransferDuration += stats.roundTripTime;
    }
  }

  saveBandwidthRelatedStats_(duration, stats) {
    // byteLength will be used for throughput, and should be based on bytes receieved,
    // which we only know at the end of the request and should reflect total bytes
    // downloaded rather than just bytes processed from components of the segment
    this.pendingSegment_.byteLength = stats.bytesReceived;

    if (duration < MIN_SEGMENT_DURATION_TO_SAVE_STATS) {
      this.logger_(`Ignoring segment's bandwidth because its duration of ${duration}` +
        ` is less than the min to record ${MIN_SEGMENT_DURATION_TO_SAVE_STATS}`);
      return;
    }
    const metadata = {
      bandwidthInfo: {
        from: this.bandwidth,
        to: stats.bandwidth
      }
    };

    // player event with payload
    this.trigger({type: 'bandwidthupdated', metadata});

    this.bandwidth = stats.bandwidth;
    this.roundTrip = stats.roundTripTime;
  }

  handleTimeout_() {
    // although the VTT segment loader bandwidth isn't really used, it's good to
    // maintain functinality between segment loaders
    this.mediaRequestsTimedout += 1;
    this.bandwidth = 1;
    this.roundTrip = NaN;
    this.trigger('bandwidthupdate');
    this.trigger('timeout');
  }

  /**
   * Handle the callback from the segmentRequest function and set the
   * associated SegmentLoader state and errors if necessary
   *
   * @private
   */
  segmentRequestFinished_(error, simpleSegment, result) {
    // TODO handle special cases, e.g., muxed audio/video but only audio in the segment

    // check the call queue directly since this function doesn't need to deal with any
    // data, and can continue even if the source buffers are not set up and we didn't get
    // any data from the segment
    if (this.callQueue_.length) {
      this.callQueue_.push(this.segmentRequestFinished_.bind(this, error, simpleSegment, result));
      return;
    }

    this.saveTransferStats_(simpleSegment.stats);

    // The request was aborted and the SegmentLoader has already been reset
    if (!this.pendingSegment_) {
      return;
    }

    // the request was aborted and the SegmentLoader has already started
    // another request. this can happen when the timeout for an aborted
    // request triggers due to a limitation in the XHR library
    // do not count this as any sort of request or we risk double-counting
    if (simpleSegment.requestId !== this.pendingSegment_.requestId) {
      return;
    }

    // an error occurred from the active pendingSegment_ so reset everything
    if (error) {
      this.pendingSegment_ = null;
      this.state = 'READY';

      // aborts are not a true error condition and nothing corrective needs to be done
      if (error.code === REQUEST_ERRORS.ABORTED) {
        return;
      }

      this.pause();

      // the error is really just that at least one of the requests timed-out
      // set the bandwidth to a very low value and trigger an ABR switch to
      // take emergency action
      if (error.code === REQUEST_ERRORS.TIMEOUT) {
        this.handleTimeout_();
        return;
      }

      // if control-flow has arrived here, then the error is real
      // emit an error event to exclude the current playlist
      this.mediaRequestsErrored += 1;
      this.error(error);
      this.trigger('error');
      return;
    }

    const segmentInfo = this.pendingSegment_;

    // the response was a success so set any bandwidth stats the request
    // generated for ABR purposes
    this.saveBandwidthRelatedStats_(segmentInfo.duration, simpleSegment.stats);

    segmentInfo.endOfAllRequests = simpleSegment.endOfAllRequests;

    if (result.gopInfo) {
      this.gopBuffer_ = updateGopBuffer(this.gopBuffer_, result.gopInfo, this.safeAppend_);
    }

    // Although we may have already started appending on progress, we shouldn't switch the
    // state away from loading until we are officially done loading the segment data.
    this.state = 'APPENDING';

    // used for testing
    this.trigger('appending');

    this.waitForAppendsToComplete_(segmentInfo);
  }

  setTimeMapping_(timeline) {
    const timelineMapping = this.syncController_.mappingForTimeline(timeline);

    if (timelineMapping !== null) {
      this.timeMapping_ = timelineMapping;
    }
  }

  updateMediaSecondsLoaded_(segment) {
    if (typeof segment.start === 'number' && typeof segment.end === 'number') {
      this.mediaSecondsLoaded += segment.end - segment.start;
    } else {
      this.mediaSecondsLoaded += segment.duration;
    }
  }

  shouldUpdateTransmuxerTimestampOffset_(timestampOffset) {
    if (timestampOffset === null) {
      return false;
    }

    // note that we're potentially using the same timestamp offset for both video and
    // audio

    if (this.loaderType_ === 'main' &&
        timestampOffset !== this.sourceUpdater_.videoTimestampOffset()) {
      return true;
    }

    if (!this.audioDisabled_ &&
        timestampOffset !== this.sourceUpdater_.audioTimestampOffset()) {
      return true;
    }

    return false;
  }

  trueSegmentStart_({
    currentStart,
    playlist,
    mediaIndex,
    firstVideoFrameTimeForData,
    currentVideoTimestampOffset,
    useVideoTimingInfo,
    videoTimingInfo,
    audioTimingInfo
  }) {
    if (typeof currentStart !== 'undefined') {
      // if start was set once, keep using it
      return currentStart;
    }

    if (!useVideoTimingInfo) {
      return audioTimingInfo.start;
    }

    const previousSegment = playlist.segments[mediaIndex - 1];

    // The start of a segment should be the start of the first full frame contained
    // within that segment. Since the transmuxer maintains a cache of incomplete data
    // from and/or the last frame seen, the start time may reflect a frame that starts
    // in the previous segment. Check for that case and ensure the start time is
    // accurate for the segment.
    if (mediaIndex === 0 ||
        !previousSegment ||
        typeof previousSegment.start === 'undefined' ||
        previousSegment.end !==
          (firstVideoFrameTimeForData + currentVideoTimestampOffset)) {
      return firstVideoFrameTimeForData;
    }

    return videoTimingInfo.start;
  }

  waitForAppendsToComplete_(segmentInfo) {
    const trackInfo = this.getCurrentMediaInfo_(segmentInfo);

    if (!trackInfo) {
      this.error({
        message: 'No starting media returned, likely due to an unsupported media format.',
        playlistExclusionDuration: Infinity
      });
      this.trigger('error');
      return;
    }
    // Although transmuxing is done, appends may not yet be finished. Throw a marker
    // on each queue this loader is responsible for to ensure that the appends are
    // complete.
    const {hasAudio, hasVideo, isMuxed} = trackInfo;
    const waitForVideo = this.loaderType_ === 'main' && hasVideo;
    const waitForAudio = !this.audioDisabled_ && hasAudio && !isMuxed;

    segmentInfo.waitingOnAppends = 0;

    // segments with no data
    if (!segmentInfo.hasAppendedData_) {
      if (!segmentInfo.timingInfo && typeof segmentInfo.timestampOffset === 'number') {
        // When there's no audio or video data in the segment, there's no audio or video
        // timing information.
        //
        // If there's no audio or video timing information, then the timestamp offset
        // can't be adjusted to the appropriate value for the transmuxer and source
        // buffers.
        //
        // Therefore, the next segment should be used to set the timestamp offset.
        this.isPendingTimestampOffset_ = true;
      }

      // override settings for metadata only segments
      segmentInfo.timingInfo = {start: 0};
      segmentInfo.waitingOnAppends++;

      if (!this.isPendingTimestampOffset_) {
        // update the timestampoffset
        this.updateSourceBufferTimestampOffset_(segmentInfo);

        // make sure the metadata queue is processed even though we have
        // no video/audio data.
        this.processMetadataQueue_();
      }

      // append is "done" instantly with no data.
      this.checkAppendsDone_(segmentInfo);
      return;
    }

    // Since source updater could call back synchronously, do the increments first.
    if (waitForVideo) {
      segmentInfo.waitingOnAppends++;
    }
    if (waitForAudio) {
      segmentInfo.waitingOnAppends++;
    }

    if (waitForVideo) {
      this.sourceUpdater_.videoQueueCallback(this.checkAppendsDone_.bind(this, segmentInfo));
    }
    if (waitForAudio) {
      this.sourceUpdater_.audioQueueCallback(this.checkAppendsDone_.bind(this, segmentInfo));
    }
  }

  checkAppendsDone_(segmentInfo) {
    if (this.checkForAbort_(segmentInfo.requestId)) {
      return;
    }

    segmentInfo.waitingOnAppends--;

    if (segmentInfo.waitingOnAppends === 0) {
      this.handleAppendsDone_();
    }
  }

  checkForIllegalMediaSwitch(trackInfo) {
    const illegalMediaSwitchError =
      illegalMediaSwitch(this.loaderType_, this.getCurrentMediaInfo_(), trackInfo);

    if (illegalMediaSwitchError) {
      this.error({
        message: illegalMediaSwitchError,
        playlistExclusionDuration: Infinity
      });
      this.trigger('error');
      return true;
    }

    return false;
  }

  updateSourceBufferTimestampOffset_(segmentInfo) {
    if (segmentInfo.timestampOffset === null ||
        // we don't yet have the start for whatever media type (video or audio) has
        // priority, timing-wise, so we must wait
        typeof segmentInfo.timingInfo.start !== 'number' ||
        // already updated the timestamp offset for this segment
        segmentInfo.changedTimestampOffset ||
        // the alt audio loader should not be responsible for setting the timestamp offset
        this.loaderType_ !== 'main') {
      return;
    }

    let didChange = false;

    // Primary timing goes by video, and audio is trimmed in the transmuxer, meaning that
    // the timing info here comes from video. In the event that the audio is longer than
    // the video, this will trim the start of the audio.
    // This also trims any offset from 0 at the beginning of the media
    segmentInfo.timestampOffset -= this.getSegmentStartTimeForTimestampOffsetCalculation_({
      videoTimingInfo: segmentInfo.segment.videoTimingInfo,
      audioTimingInfo: segmentInfo.segment.audioTimingInfo,
      timingInfo: segmentInfo.timingInfo
    });
    // In the event that there are part segment downloads, each will try to update the
    // timestamp offset. Retaining this bit of state prevents us from updating in the
    // future (within the same segment), however, there may be a better way to handle it.
    segmentInfo.changedTimestampOffset = true;

    if (segmentInfo.timestampOffset !== this.sourceUpdater_.videoTimestampOffset()) {
      this.sourceUpdater_.videoTimestampOffset(segmentInfo.timestampOffset);
      didChange = true;
    }

    if (segmentInfo.timestampOffset !== this.sourceUpdater_.audioTimestampOffset()) {
      this.sourceUpdater_.audioTimestampOffset(segmentInfo.timestampOffset);
      didChange = true;
    }

    if (didChange) {
      this.trigger('timestampoffset');
    }
  }

  getSegmentStartTimeForTimestampOffsetCalculation_({ videoTimingInfo, audioTimingInfo, timingInfo }) {
    if (!this.useDtsForTimestampOffset_) {
      return timingInfo.start;
    }

    if (videoTimingInfo && typeof videoTimingInfo.transmuxedDecodeStart === 'number') {
      return videoTimingInfo.transmuxedDecodeStart;
    }

    // handle audio only
    if (audioTimingInfo && typeof audioTimingInfo.transmuxedDecodeStart === 'number') {
      return audioTimingInfo.transmuxedDecodeStart;
    }

    // handle content not transmuxed (e.g., MP4)
    return timingInfo.start;
  }

  updateTimingInfoEnd_(segmentInfo) {
    segmentInfo.timingInfo = segmentInfo.timingInfo || {};
    const trackInfo = this.getMediaInfo_();
    const useVideoTimingInfo =
      this.loaderType_ === 'main' && trackInfo && trackInfo.hasVideo;
    const prioritizedTimingInfo = useVideoTimingInfo && segmentInfo.videoTimingInfo ?
      segmentInfo.videoTimingInfo : segmentInfo.audioTimingInfo;

    if (!prioritizedTimingInfo) {
      return;
    }
    segmentInfo.timingInfo.end = typeof prioritizedTimingInfo.end === 'number' ?
      // End time may not exist in a case where we aren't parsing the full segment (one
      // current example is the case of fmp4), so use the rough duration to calculate an
      // end time.
      prioritizedTimingInfo.end : prioritizedTimingInfo.start + segmentInfo.duration;
  }

  /**
   * callback to run when appendBuffer is finished. detects if we are
   * in a good state to do things with the data we got, or if we need
   * to wait for more
   *
   * @private
   */
  handleAppendsDone_() {
    // appendsdone can cause an abort
    if (this.pendingSegment_) {
      const metadata = {
        segmentInfo: segmentInfoPayload({type: this.loaderType_, segment: this.pendingSegment_})
      };

      this.trigger({ type: 'appendsdone', metadata});
    }

    if (!this.pendingSegment_) {
      this.state = 'READY';
      // TODO should this move into this.checkForAbort to speed up requests post abort in
      // all appending cases?
      if (!this.paused()) {
        this.monitorBuffer_();
      }
      return;
    }

    const segmentInfo = this.pendingSegment_;

    if (segmentInfo.part && segmentInfo.part.syncInfo) {
      // low-latency flow
      segmentInfo.part.syncInfo.markAppended();
    } else if (segmentInfo.segment.syncInfo) {
      // normal flow
      segmentInfo.segment.syncInfo.markAppended();
    }

    // Now that the end of the segment has been reached, we can set the end time. It's
    // best to wait until all appends are done so we're sure that the primary media is
    // finished (and we have its end time).
    this.updateTimingInfoEnd_(segmentInfo);
    if (this.shouldSaveSegmentTimingInfo_) {
      // Timeline mappings should only be saved for the main loader. This is for multiple
      // reasons:
      //
      // 1) Only one mapping is saved per timeline, meaning that if both the audio loader
      //    and the main loader try to save the timeline mapping, whichever comes later
      //    will overwrite the first. In theory this is OK, as the mappings should be the
      //    same, however, it breaks for (2)
      // 2) In the event of a live stream, the initial live point will make for a somewhat
      //    arbitrary mapping. If audio and video streams are not perfectly in-sync, then
      //    the mapping will be off for one of the streams, dependent on which one was
      //    first saved (see (1)).
      // 3) Primary timing goes by video in VHS, so the mapping should be video.
      //
      // Since the audio loader will wait for the main loader to load the first segment,
      // the main loader will save the first timeline mapping, and ensure that there won't
      // be a case where audio loads two segments without saving a mapping (thus leading
      // to missing segment timing info).
      this.syncController_.saveSegmentTimingInfo({
        segmentInfo,
        shouldSaveTimelineMapping: this.loaderType_ === 'main'
      });
    }

    const segmentDurationMessage =
      getTroublesomeSegmentDurationMessage(segmentInfo, this.sourceType_);

    if (segmentDurationMessage) {
      if (segmentDurationMessage.severity === 'warn') {
        videojs.log.warn(segmentDurationMessage.message);
      } else {
        this.logger_(segmentDurationMessage.message);
      }
    }

    this.recordThroughput_(segmentInfo);
    this.pendingSegment_ = null;
    this.state = 'READY';

    if (segmentInfo.isSyncRequest) {
      this.trigger('syncinfoupdate');
      // if the sync request was not appended
      // then it was not the correct segment.
      // throw it away and use the data it gave us
      // to get the correct one.
      if (!segmentInfo.hasAppendedData_) {
        this.logger_(`Throwing away un-appended sync request ${segmentInfoString(segmentInfo)}`);
        return;
      }
    }

    this.logger_(`Appended ${segmentInfoString(segmentInfo)}`);

    this.addSegmentMetadataCue_(segmentInfo);
    this.fetchAtBuffer_ = true;
    if (this.currentTimeline_ !== segmentInfo.timeline) {
      this.timelineChangeController_.lastTimelineChange({
        type: this.loaderType_,
        from: this.currentTimeline_,
        to: segmentInfo.timeline
      });
      // If audio is not disabled, the main segment loader is responsible for updating
      // the audio timeline as well. If the content is video only, this won't have any
      // impact.
      if (this.loaderType_ === 'main' && !this.audioDisabled_) {
        this.timelineChangeController_.lastTimelineChange({
          type: 'audio',
          from: this.currentTimeline_,
          to: segmentInfo.timeline
        });
      }
    }
    this.currentTimeline_ = segmentInfo.timeline;

    // We must update the syncinfo to recalculate the seekable range before
    // the following conditional otherwise it may consider this a bad "guess"
    // and attempt to resync when the post-update seekable window and live
    // point would mean that this was the perfect segment to fetch
    this.trigger('syncinfoupdate');
    const segment = segmentInfo.segment;
    const part = segmentInfo.part;
    const badSegmentGuess = segment.end &&
      this.currentTime_() - segment.end > segmentInfo.playlist.targetDuration * 3;
    const badPartGuess = part &&
      part.end && this.currentTime_() - part.end > segmentInfo.playlist.partTargetDuration * 3;

    // If we previously appended a segment/part that ends more than 3 part/targetDurations before
    // the currentTime_ that means that our conservative guess was too conservative.
    // In that case, reset the loader state so that we try to use any information gained
    // from the previous request to create a new, more accurate, sync-point.
    if (badSegmentGuess || badPartGuess) {
      this.logger_(`bad ${badSegmentGuess ? 'segment' : 'part'} ${segmentInfoString(segmentInfo)}`);
      this.resetEverything();
      return;
    }

    const isWalkingForward = this.mediaIndex !== null;

    // Don't do a rendition switch unless we have enough time to get a sync segment
    // and conservatively guess
    if (isWalkingForward) {
      this.trigger('bandwidthupdate');
    }
    this.trigger('progress');

    this.mediaIndex = segmentInfo.mediaIndex;
    this.partIndex = segmentInfo.partIndex;

    // any time an update finishes and the last segment is in the
    // buffer, end the stream. this ensures the "ended" event will
    // fire if playback reaches that point.
    if (this.isEndOfStream_(segmentInfo.mediaIndex, segmentInfo.playlist, segmentInfo.partIndex)) {
      this.endOfStream();
    }

    // used for testing
    this.trigger('appended');

    if (segmentInfo.hasAppendedData_) {
      this.mediaAppends++;
    }

    if (!this.paused()) {
      this.monitorBuffer_();
    }
  }

  /**
   * Records the current throughput of the decrypt, transmux, and append
   * portion of the semgment pipeline. `throughput.rate` is a the cumulative
   * moving average of the throughput. `throughput.count` is the number of
   * data points in the average.
   *
   * @private
   * @param {Object} segmentInfo the object returned by loadSegment
   */
  recordThroughput_(segmentInfo) {
    if (segmentInfo.duration < MIN_SEGMENT_DURATION_TO_SAVE_STATS) {
      this.logger_(`Ignoring segment's throughput because its duration of ${segmentInfo.duration}` +
        ` is less than the min to record ${MIN_SEGMENT_DURATION_TO_SAVE_STATS}`);
      return;
    }

    const rate = this.throughput.rate;
    // Add one to the time to ensure that we don't accidentally attempt to divide
    // by zero in the case where the throughput is ridiculously high
    const segmentProcessingTime =
      Date.now() - segmentInfo.endOfAllRequests + 1;
    // Multiply by 8000 to convert from bytes/millisecond to bits/second
    const segmentProcessingThroughput =
      Math.floor((segmentInfo.byteLength / segmentProcessingTime) * 8 * 1000);

    // This is just a cumulative moving average calculation:
    //   newAvg = oldAvg + (sample - oldAvg) / (sampleCount + 1)
    this.throughput.rate +=
      (segmentProcessingThroughput - rate) / (++this.throughput.count);
  }

  /**
   * Adds a cue to the segment-metadata track with some metadata information about the
   * segment
   *
   * @private
   * @param {Object} segmentInfo
   *        the object returned by loadSegment
   * @method addSegmentMetadataCue_
   */
  addSegmentMetadataCue_(segmentInfo) {
    if (!this.segmentMetadataTrack_) {
      return;
    }

    const segment = segmentInfo.segment;
    const start = segment.start;
    const end = segment.end;

    // Do not try adding the cue if the start and end times are invalid.
    if (!finite(start) || !finite(end)) {
      return;
    }

    removeCuesFromTrack(start, end, this.segmentMetadataTrack_);

    const Cue = window.WebKitDataCue || window.VTTCue;
    const value = {
      custom: segment.custom,
      dateTimeObject: segment.dateTimeObject,
      dateTimeString: segment.dateTimeString,
      programDateTime: segment.programDateTime,
      bandwidth: segmentInfo.playlist.attributes.BANDWIDTH,
      resolution: segmentInfo.playlist.attributes.RESOLUTION,
      codecs: segmentInfo.playlist.attributes.CODECS,
      byteLength: segmentInfo.byteLength,
      uri: segmentInfo.uri,
      timeline: segmentInfo.timeline,
      playlist: segmentInfo.playlist.id,
      start,
      end
    };
    const data = JSON.stringify(value);
    const cue = new Cue(start, end, data);

    // Attach the metadata to the value property of the cue to keep consistency between
    // the differences of WebKitDataCue in safari and VTTCue in other browsers
    cue.value = value;

    this.segmentMetadataTrack_.addCue(cue);
  }
}<|MERGE_RESOLUTION|>--- conflicted
+++ resolved
@@ -1104,7 +1104,7 @@
       return;
     }
 
-<<<<<<< HEAD
+
     if (this.playlist_ &&
       this.playlist_.endList &&
       newPlaylist.endList &&
@@ -1113,8 +1113,6 @@
       return;
     }
 
-=======
->>>>>>> 2f8d0af2
     const oldPlaylist = this.playlist_;
     const segmentInfo = this.pendingSegment_;
 
