/**
 * @file segment-loader.js
 */
import Playlist from './playlist';
import videojs from 'video.js';
import Config from './config';
import window from 'global/window';
import { initSegmentId, segmentKeyId } from './bin-utils';
import { mediaSegmentRequest, REQUEST_ERRORS } from './media-segment-request';
import segmentTransmuxer from './segment-transmuxer';
import { TIME_FUDGE_FACTOR, timeUntilRebuffer as timeUntilRebuffer_ } from './ranges';
import { minRebufferMaxBandwidthSelector } from './playlist-selectors';
import logger from './util/logger';
import { concatSegments } from './util/segment';
import {
  createCaptionsTrackIfNotExists,
  createMetadataTrackIfNotExists,
  addMetadata,
  addCaptionData,
  removeCuesFromTrack
} from './util/text-tracks';
import { gopsSafeToAlignWith, removeGopBuffer, updateGopBuffer } from './util/gops';
import shallowEqual from './util/shallow-equal.js';
import { QUOTA_EXCEEDED_ERR } from './error-codes';
import { timeRangesToArray } from './ranges';

// In the event of a quota exceeded error, keep at least one second of back buffer. This
// number was arbitrarily chosen and may be updated in the future, but seemed reasonable
// as a start to prevent any potential issues with removing content too close to the
// playhead.
const MIN_BACK_BUFFER = 1;

// in ms
const CHECK_BUFFER_DELAY = 500;
const finite = (num) => typeof num === 'number' && isFinite(num);
// With most content hovering around 30fps, if a segment has a duration less than a half
// frame at 30fps or one frame at 60fps, the bandwidth and throughput calculations will
// not accurately reflect the rest of the content.
const MIN_SEGMENT_DURATION_TO_SAVE_STATS = 1 / 60;

export const illegalMediaSwitch = (loaderType, startingMedia, trackInfo) => {
  // Although these checks should most likely cover non 'main' types, for now it narrows
  // the scope of our checks.
  if (loaderType !== 'main' || !startingMedia || !trackInfo) {
    return null;
  }

  if (!trackInfo.hasAudio && !trackInfo.hasVideo) {
    return 'Neither audio nor video found in segment.';
  }

  if (startingMedia.hasVideo && !trackInfo.hasVideo) {
    return 'Only audio found in segment when we expected video.' +
      ' We can\'t switch to audio only from a stream that had video.' +
      ' To get rid of this message, please add codec information to the manifest.';
  }

  if (!startingMedia.hasVideo && trackInfo.hasVideo) {
    return 'Video found in segment when we expected only audio.' +
      ' We can\'t switch to a stream with video from an audio only stream.' +
      ' To get rid of this message, please add codec information to the manifest.';
  }

  return null;
};

/**
 * Calculates a time value that is safe to remove from the back buffer without interrupting
 * playback.
 *
 * @param {TimeRange} seekable
 *        The current seekable range
 * @param {number} currentTime
 *        The current time of the player
 * @param {number} targetDuration
 *        The target duration of the current playlist
 * @return {number}
 *         Time that is safe to remove from the back buffer without interrupting playback
 */
export const safeBackBufferTrimTime = (seekable, currentTime, targetDuration) => {
  // 30 seconds before the playhead provides a safe default for trimming.
  //
  // Choosing a reasonable default is particularly important for high bitrate content and
  // VOD videos/live streams with large windows, as the buffer may end up overfilled and
  // throw an APPEND_BUFFER_ERR.
  let trimTime = currentTime - Config.BACK_BUFFER_LENGTH;

  if (seekable.length) {
    // Some live playlists may have a shorter window of content than the full allowed back
    // buffer. For these playlists, don't save content that's no longer within the window.
    trimTime = Math.max(trimTime, seekable.start(0));
  }

  // Don't remove within target duration of the current time to avoid the possibility of
  // removing the GOP currently being played, as removing it can cause playback stalls.
  const maxTrimTime = currentTime - targetDuration;

  return Math.min(maxTrimTime, trimTime);
};

const segmentInfoString = (segmentInfo) => {
  const {
    segment: {
      start,
      end,
      parts
    },
    playlist: {
      mediaSequence: seq,
      id,
      segments = []
    },
    mediaIndex: index,
    partIndex,
    timeline
  } = segmentInfo;

  const name = segmentInfo.segment.uri ? 'segment' : 'pre-segment';

  return [
    `${name} [${index}/${segments.length - 1}]`,
    (partIndex ? `part [${partIndex}/${parts.length - 1}]` : ''),
    `mediaSequenceNumber [${seq}/${seq + segments.length - 1}]`,
    `playlist [${id}]`,
    `start/end [${start} => ${end}]`,
    `timeline [${timeline}]`
  ].join(' ');
};

const timingInfoPropertyForMedia = (mediaType) => `${mediaType}TimingInfo`;

/**
 * Returns the timestamp offset to use for the segment.
 *
 * @param {number} segmentTimeline
 *        The timeline of the segment
 * @param {number} currentTimeline
 *        The timeline currently being followed by the loader
 * @param {number} startOfSegment
 *        The estimated segment start
 * @param {TimeRange[]} buffered
 *        The loader's buffer
 * @param {boolean} overrideCheck
 *        If true, no checks are made to see if the timestamp offset value should be set,
 *        but sets it directly to a value.
 *
 * @return {number|null}
 *         Either a number representing a new timestamp offset, or null if the segment is
 *         part of the same timeline
 */
export const timestampOffsetForSegment = ({
  segmentTimeline,
  currentTimeline,
  startOfSegment,
  buffered,
  overrideCheck
}) => {
  // Check to see if we are crossing a discontinuity to see if we need to set the
  // timestamp offset on the transmuxer and source buffer.
  //
  // Previously, we changed the timestampOffset if the start of this segment was less than
  // the currently set timestampOffset, but this isn't desirable as it can produce bad
  // behavior, especially around long running live streams.
  if (!overrideCheck && segmentTimeline === currentTimeline) {
    return null;
  }

  // When changing renditions, it's possible to request a segment on an older timeline. For
  // instance, given two renditions with the following:
  //
  // #EXTINF:10
  // segment1
  // #EXT-X-DISCONTINUITY
  // #EXTINF:10
  // segment2
  // #EXTINF:10
  // segment3
  //
  // And the current player state:
  //
  // current time: 8
  // buffer: 0 => 20
  //
  // The next segment on the current rendition would be segment3, filling the buffer from
  // 20s onwards. However, if a rendition switch happens after segment2 was requested,
  // then the next segment to be requested will be segment1 from the new rendition in
  // order to fill time 8 and onwards. Using the buffered end would result in repeated
  // content (since it would position segment1 of the new rendition starting at 20s). This
  // case can be identified when the new segment's timeline is a prior value. Instead of
  // using the buffered end, the startOfSegment can be used, which, hopefully, will be
  // more accurate to the actual start time of the segment.
  if (segmentTimeline < currentTimeline) {
    return startOfSegment;
  }

  // segmentInfo.startOfSegment used to be used as the timestamp offset, however, that
  // value uses the end of the last segment if it is available. While this value
  // should often be correct, it's better to rely on the buffered end, as the new
  // content post discontinuity should line up with the buffered end as if it were
  // time 0 for the new content.
  return buffered.length ? buffered.end(buffered.length - 1) : startOfSegment;
};

/**
 * Returns whether or not the loader should wait for a timeline change from the timeline
 * change controller before processing the segment.
 *
 * Primary timing in VHS goes by video. This is different from most media players, as
 * audio is more often used as the primary timing source. For the foreseeable future, VHS
 * will continue to use video as the primary timing source, due to the current logic and
 * expectations built around it.

 * Since the timing follows video, in order to maintain sync, the video loader is
 * responsible for setting both audio and video source buffer timestamp offsets.
 *
 * Setting different values for audio and video source buffers could lead to
 * desyncing. The following examples demonstrate some of the situations where this
 * distinction is important. Note that all of these cases involve demuxed content. When
 * content is muxed, the audio and video are packaged together, therefore syncing
 * separate media playlists is not an issue.
 *
 * CASE 1: Audio prepares to load a new timeline before video:
 *
 * Timeline:       0                 1
 * Audio Segments: 0 1 2 3 4 5 DISCO 6 7 8 9
 * Audio Loader:                     ^
 * Video Segments: 0 1 2 3 4 5 DISCO 6 7 8 9
 * Video Loader              ^
 *
 * In the above example, the audio loader is preparing to load the 6th segment, the first
 * after a discontinuity, while the video loader is still loading the 5th segment, before
 * the discontinuity.
 *
 * If the audio loader goes ahead and loads and appends the 6th segment before the video
 * loader crosses the discontinuity, then when appended, the 6th audio segment will use
 * the timestamp offset from timeline 0. This will likely lead to desyncing. In addition,
 * the audio loader must provide the audioAppendStart value to trim the content in the
 * transmuxer, and that value relies on the audio timestamp offset. Since the audio
 * timestamp offset is set by the video (main) loader, the audio loader shouldn't load the
 * segment until that value is provided.
 *
 * CASE 2: Video prepares to load a new timeline before audio:
 *
 * Timeline:       0                 1
 * Audio Segments: 0 1 2 3 4 5 DISCO 6 7 8 9
 * Audio Loader:             ^
 * Video Segments: 0 1 2 3 4 5 DISCO 6 7 8 9
 * Video Loader                      ^
 *
 * In the above example, the video loader is preparing to load the 6th segment, the first
 * after a discontinuity, while the audio loader is still loading the 5th segment, before
 * the discontinuity.
 *
 * If the video loader goes ahead and loads and appends the 6th segment, then once the
 * segment is loaded and processed, both the video and audio timestamp offsets will be
 * set, since video is used as the primary timing source. This is to ensure content lines
 * up appropriately, as any modifications to the video timing are reflected by audio when
 * the video loader sets the audio and video timestamp offsets to the same value. However,
 * setting the timestamp offset for audio before audio has had a chance to change
 * timelines will likely lead to desyncing, as the audio loader will append segment 5 with
 * a timestamp intended to apply to segments from timeline 1 rather than timeline 0.
 *
 * CASE 3: When seeking, audio prepares to load a new timeline before video
 *
 * Timeline:       0                 1
 * Audio Segments: 0 1 2 3 4 5 DISCO 6 7 8 9
 * Audio Loader:           ^
 * Video Segments: 0 1 2 3 4 5 DISCO 6 7 8 9
 * Video Loader            ^
 *
 * In the above example, both audio and video loaders are loading segments from timeline
 * 0, but imagine that the seek originated from timeline 1.
 *
 * When seeking to a new timeline, the timestamp offset will be set based on the expected
 * segment start of the loaded video segment. In order to maintain sync, the audio loader
 * must wait for the video loader to load its segment and update both the audio and video
 * timestamp offsets before it may load and append its own segment. This is the case
 * whether the seek results in a mismatched segment request (e.g., the audio loader
 * chooses to load segment 3 and the video loader chooses to load segment 4) or the
 * loaders choose to load the same segment index from each playlist, as the segments may
 * not be aligned perfectly, even for matching segment indexes.
 *
 * @param {Object} timelinechangeController
 * @param {number} currentTimeline
 *        The timeline currently being followed by the loader
 * @param {number} segmentTimeline
 *        The timeline of the segment being loaded
 * @param {('main'|'audio')} loaderType
 *        The loader type
 * @param {boolean} audioDisabled
 *        Whether the audio is disabled for the loader. This should only be true when the
 *        loader may have muxed audio in its segment, but should not append it, e.g., for
 *        the main loader when an alternate audio playlist is active.
 *
 * @return {boolean}
 *         Whether the loader should wait for a timeline change from the timeline change
 *         controller before processing the segment
 */
export const shouldWaitForTimelineChange = ({
  timelineChangeController,
  currentTimeline,
  segmentTimeline,
  loaderType,
  audioDisabled
}) => {
  if (currentTimeline === segmentTimeline) {
    return false;
  }

  if (loaderType === 'audio') {
    const lastMainTimelineChange = timelineChangeController.lastTimelineChange({
      type: 'main'
    });

    // Audio loader should wait if:
    //
    // * main hasn't had a timeline change yet (thus has not loaded its first segment)
    // * main hasn't yet changed to the timeline audio is looking to load
    return !lastMainTimelineChange || lastMainTimelineChange.to !== segmentTimeline;
  }

  // The main loader only needs to wait for timeline changes if there's demuxed audio.
  // Otherwise, there's nothing to wait for, since audio would be muxed into the main
  // loader's segments (or the content is audio/video only and handled by the main
  // loader).
  if (loaderType === 'main' && audioDisabled) {
    const pendingAudioTimelineChange = timelineChangeController.pendingTimelineChange({
      type: 'audio'
    });

    // Main loader should wait for the audio loader if audio is not pending a timeline
    // change to the current timeline.
    //
    // Since the main loader is responsible for setting the timestamp offset for both
    // audio and video, the main loader must wait for audio to be about to change to its
    // timeline before setting the offset, otherwise, if audio is behind in loading,
    // segments from the previous timeline would be adjusted by the new timestamp offset.
    //
    // This requirement means that video will not cross a timeline until the audio is
    // about to cross to it, so that way audio and video will always cross the timeline
    // together.
    //
    // In addition to normal timeline changes, these rules also apply to the start of a
    // stream (going from a non-existent timeline, -1, to timeline 0). It's important
    // that these rules apply to the first timeline change because if they did not, it's
    // possible that the main loader will cross two timelines before the audio loader has
    // crossed one. Logic may be implemented to handle the startup as a special case, but
    // it's easier to simply treat all timeline changes the same.
    if (pendingAudioTimelineChange && pendingAudioTimelineChange.to === segmentTimeline) {
      return false;
    }

    return true;
  }

  return false;
};

export const mediaDuration = (audioTimingInfo, videoTimingInfo) => {
  const audioDuration =
    audioTimingInfo &&
    typeof audioTimingInfo.start === 'number' &&
    typeof audioTimingInfo.end === 'number' ?
      audioTimingInfo.end - audioTimingInfo.start : 0;
  const videoDuration =
    videoTimingInfo &&
    typeof videoTimingInfo.start === 'number' &&
    typeof videoTimingInfo.end === 'number' ?
      videoTimingInfo.end - videoTimingInfo.start : 0;

  return Math.max(audioDuration, videoDuration);
};

export const segmentTooLong = ({ segmentDuration, maxDuration }) => {
  // 0 duration segments are most likely due to metadata only segments or a lack of
  // information.
  if (!segmentDuration) {
    return false;
  }

  // For HLS:
  //
  // https://tools.ietf.org/html/draft-pantos-http-live-streaming-23#section-4.3.3.1
  // The EXTINF duration of each Media Segment in the Playlist
  // file, when rounded to the nearest integer, MUST be less than or equal
  // to the target duration; longer segments can trigger playback stalls
  // or other errors.
  //
  // For DASH, the mpd-parser uses the largest reported segment duration as the target
  // duration. Although that reported duration is occasionally approximate (i.e., not
  // exact), a strict check may report that a segment is too long more often in DASH.
  return Math.round(segmentDuration) > maxDuration + TIME_FUDGE_FACTOR;
};

export const getTroublesomeSegmentDurationMessage = (segmentInfo, sourceType) => {
  // Right now we aren't following DASH's timing model exactly, so only perform
  // this check for HLS content.
  if (sourceType !== 'hls') {
    return null;
  }

  const segmentDuration = mediaDuration(
    segmentInfo.audioTimingInfo,
    segmentInfo.videoTimingInfo
  );

  // Don't report if we lack information.
  //
  // If the segment has a duration of 0 it is either a lack of information or a
  // metadata only segment and shouldn't be reported here.
  if (!segmentDuration) {
    return null;
  }

  const targetDuration = segmentInfo.playlist.targetDuration;

  const isSegmentWayTooLong = segmentTooLong({
    segmentDuration,
    maxDuration: targetDuration * 2
  });
  const isSegmentSlightlyTooLong = segmentTooLong({
    segmentDuration,
    maxDuration: targetDuration
  });

  const segmentTooLongMessage = `Segment with index ${segmentInfo.mediaIndex} ` +
    `from playlist ${segmentInfo.playlist.id} ` +
    `has a duration of ${segmentDuration} ` +
    `when the reported duration is ${segmentInfo.duration} ` +
    `and the target duration is ${targetDuration}. ` +
    'For HLS content, a duration in excess of the target duration may result in ' +
    'playback issues. See the HLS specification section on EXT-X-TARGETDURATION for ' +
    'more details: ' +
    'https://tools.ietf.org/html/draft-pantos-http-live-streaming-23#section-4.3.3.1';

  if (isSegmentWayTooLong || isSegmentSlightlyTooLong) {
    return {
      severity: isSegmentWayTooLong ? 'warn' : 'info',
      message: segmentTooLongMessage
    };
  }

  return null;
};

/**
 * An object that manages segment loading and appending.
 *
 * @class SegmentLoader
 * @param {Object} options required and optional options
 * @extends videojs.EventTarget
 */
export default class SegmentLoader extends videojs.EventTarget {
  constructor(settings, options = {}) {
    super();
    // check pre-conditions
    if (!settings) {
      throw new TypeError('Initialization settings are required');
    }
    if (typeof settings.currentTime !== 'function') {
      throw new TypeError('No currentTime getter specified');
    }
    if (!settings.mediaSource) {
      throw new TypeError('No MediaSource specified');
    }
    // public properties
    this.bandwidth = settings.bandwidth;
    this.throughput = {rate: 0, count: 0};
    this.roundTrip = NaN;
    this.resetStats_();
    this.mediaIndex = null;
    this.partIndex = null;

    // private settings
    this.hasPlayed_ = settings.hasPlayed;
    this.currentTime_ = settings.currentTime;
    this.seekable_ = settings.seekable;
    this.seeking_ = settings.seeking;
    this.duration_ = settings.duration;
    this.mediaSource_ = settings.mediaSource;
    this.vhs_ = settings.vhs;
    this.loaderType_ = settings.loaderType;
    this.currentMediaInfo_ = void 0;
    this.startingMediaInfo_ = void 0;
    this.segmentMetadataTrack_ = settings.segmentMetadataTrack;
    this.goalBufferLength_ = settings.goalBufferLength;
    this.sourceType_ = settings.sourceType;
    this.sourceUpdater_ = settings.sourceUpdater;
    this.inbandTextTracks_ = settings.inbandTextTracks;
    this.state_ = 'INIT';
    this.handlePartialData_ = settings.handlePartialData;
    this.timelineChangeController_ = settings.timelineChangeController;
    this.shouldSaveSegmentTimingInfo_ = true;
    this.parse708captions_ = settings.parse708captions;

    // private instance variables
    this.checkBufferTimeout_ = null;
    this.error_ = void 0;
    this.currentTimeline_ = -1;
    this.pendingSegment_ = null;
    this.xhrOptions_ = null;
    this.pendingSegments_ = [];
    this.audioDisabled_ = false;
    this.isPendingTimestampOffset_ = false;
    // TODO possibly move gopBuffer and timeMapping info to a separate controller
    this.gopBuffer_ = [];
    this.timeMapping_ = 0;
    this.safeAppend_ = videojs.browser.IE_VERSION >= 11;
    this.appendInitSegment_ = {
      audio: true,
      video: true
    };
    this.playlistOfLastInitSegment_ = {
      audio: null,
      video: null
    };
    this.callQueue_ = [];
    // If the segment loader prepares to load a segment, but does not have enough
    // information yet to start the loading process (e.g., if the audio loader wants to
    // load a segment from the next timeline but the main loader hasn't yet crossed that
    // timeline), then the load call will be added to the queue until it is ready to be
    // processed.
    this.loadQueue_ = [];
    this.metadataQueue_ = {
      id3: [],
      caption: []
    };
    this.waitingOnRemove_ = false;
    this.quotaExceededErrorRetryTimeout_ = null;

    // Fragmented mp4 playback
    this.activeInitSegmentId_ = null;
    this.initSegments_ = {};

    // HLSe playback
    this.cacheEncryptionKeys_ = settings.cacheEncryptionKeys;
    this.keyCache_ = {};

    this.decrypter_ = settings.decrypter;

    // Manages the tracking and generation of sync-points, mappings
    // between a time in the display time and a segment index within
    // a playlist
    this.syncController_ = settings.syncController;
    this.syncPoint_ = {
      segmentIndex: 0,
      time: 0
    };

    this.transmuxer_ = this.createTransmuxer_();
    this.triggerSyncInfoUpdate_ = () => this.trigger('syncinfoupdate');
    this.syncController_.on('syncinfoupdate', this.triggerSyncInfoUpdate_);

    this.mediaSource_.addEventListener('sourceopen', () => {
      if (!this.isEndOfStream_()) {
        this.ended_ = false;
      }
    });

    // ...for determining the fetch location
    this.fetchAtBuffer_ = false;

    this.logger_ = logger(`SegmentLoader[${this.loaderType_}]`);

    Object.defineProperty(this, 'state', {
      get() {
        return this.state_;
      },
      set(newState) {
        if (newState !== this.state_) {
          this.logger_(`${this.state_} -> ${newState}`);
          this.state_ = newState;
          this.trigger('statechange');
        }
      }
    });

    this.sourceUpdater_.on('ready', () => {
      if (this.hasEnoughInfoToAppend_()) {
        this.processCallQueue_();
      }
    });

    // Only the main loader needs to listen for pending timeline changes, as the main
    // loader should wait for audio to be ready to change its timeline so that both main
    // and audio timelines change together. For more details, see the
    // shouldWaitForTimelineChange function.
    if (this.loaderType_ === 'main') {
      this.timelineChangeController_.on('pendingtimelinechange', () => {
        if (this.hasEnoughInfoToAppend_()) {
          this.processCallQueue_();
        }
      });
    }
    // The main loader only listens on pending timeline changes, but the audio loader,
    // since its loads follow main, needs to listen on timeline changes. For more details,
    // see the shouldWaitForTimelineChange function.
    if (this.loaderType_ === 'audio') {
      this.timelineChangeController_.on('timelinechange', () => {
        if (this.hasEnoughInfoToLoad_()) {
          this.processLoadQueue_();
        }
        if (this.hasEnoughInfoToAppend_()) {
          this.processCallQueue_();
        }
      });
    }
  }

  createTransmuxer_() {
    return segmentTransmuxer.createTransmuxer({
      remux: false,
      alignGopsAtEnd: this.safeAppend_,
      keepOriginalTimestamps: true,
      handlePartialData: this.handlePartialData_,
      parse708captions: this.parse708captions_
    });
  }

  /**
   * reset all of our media stats
   *
   * @private
   */
  resetStats_() {
    this.mediaBytesTransferred = 0;
    this.mediaRequests = 0;
    this.mediaRequestsAborted = 0;
    this.mediaRequestsTimedout = 0;
    this.mediaRequestsErrored = 0;
    this.mediaTransferDuration = 0;
    this.mediaSecondsLoaded = 0;
  }

  /**
   * dispose of the SegmentLoader and reset to the default state
   */
  dispose() {
    this.trigger('dispose');
    this.state = 'DISPOSED';
    this.pause();
    this.abort_();
    if (this.transmuxer_) {
      this.transmuxer_.terminate();
    }
    this.resetStats_();

    if (this.checkBufferTimeout_) {
      window.clearTimeout(this.checkBufferTimeout_);
    }

    if (this.syncController_ && this.triggerSyncInfoUpdate_) {
      this.syncController_.off('syncinfoupdate', this.triggerSyncInfoUpdate_);
    }

    this.off();
  }

  setAudio(enable) {
    this.audioDisabled_ = !enable;
    if (enable) {
      this.appendInitSegment_.audio = true;
    } else {
      // remove current track audio if it gets disabled
      this.sourceUpdater_.removeAudio(0, this.duration_());
    }
  }

  /**
   * abort anything that is currently doing on with the SegmentLoader
   * and reset to a default state
   */
  abort() {
    if (this.state !== 'WAITING') {
      if (this.pendingSegment_) {
        this.pendingSegment_ = null;
      }
      return;
    }

    this.abort_();

    // We aborted the requests we were waiting on, so reset the loader's state to READY
    // since we are no longer "waiting" on any requests. XHR callback is not always run
    // when the request is aborted. This will prevent the loader from being stuck in the
    // WAITING state indefinitely.
    this.state = 'READY';

    // don't wait for buffer check timeouts to begin fetching the
    // next segment
    if (!this.paused()) {
      this.monitorBuffer_();
    }
  }

  /**
   * abort all pending xhr requests and null any pending segements
   *
   * @private
   */
  abort_() {
    if (this.pendingSegment_ && this.pendingSegment_.abortRequests) {
      this.pendingSegment_.abortRequests();
    }

    // clear out the segment being processed
    this.pendingSegment_ = null;
    this.callQueue_ = [];
    this.loadQueue_ = [];
    this.metadataQueue_.id3 = [];
    this.metadataQueue_.caption = [];
    this.timelineChangeController_.clearPendingTimelineChange(this.loaderType_);
    this.waitingOnRemove_ = false;
    window.clearTimeout(this.quotaExceededErrorRetryTimeout_);
    this.quotaExceededErrorRetryTimeout_ = null;
  }

  checkForAbort_(requestId) {
    // If the state is APPENDING, then aborts will not modify the state, meaning the first
    // callback that happens should reset the state to READY so that loading can continue.
    if (this.state === 'APPENDING' && !this.pendingSegment_) {
      this.state = 'READY';
      return true;
    }

    if (!this.pendingSegment_ || this.pendingSegment_.requestId !== requestId) {
      return true;
    }

    return false;
  }

  /**
   * set an error on the segment loader and null out any pending segements
   *
   * @param {Error} error the error to set on the SegmentLoader
   * @return {Error} the error that was set or that is currently set
   */
  error(error) {
    if (typeof error !== 'undefined') {
      this.logger_('error occurred:', error);
      this.error_ = error;
    }

    this.pendingSegment_ = null;
    return this.error_;
  }

  endOfStream() {
    this.ended_ = true;
    if (this.transmuxer_) {
      // need to clear out any cached data to prepare for the new segment
      segmentTransmuxer.reset(this.transmuxer_);
    }
    this.gopBuffer_.length = 0;
    this.pause();
    this.trigger('ended');
  }

  /**
   * Indicates which time ranges are buffered
   *
   * @return {TimeRange}
   *         TimeRange object representing the current buffered ranges
   */
  buffered_() {
    if (!this.sourceUpdater_ || !this.startingMediaInfo_) {
      return videojs.createTimeRanges();
    }

    if (this.loaderType_ === 'main') {
      const { hasAudio, hasVideo, isMuxed } = this.startingMediaInfo_;

      if (hasVideo && hasAudio && !this.audioDisabled_ && !isMuxed) {
        return this.sourceUpdater_.buffered();
      }

      if (hasVideo) {
        return this.sourceUpdater_.videoBuffered();
      }
    }

    // One case that can be ignored for now is audio only with alt audio,
    // as we don't yet have proper support for that.
    return this.sourceUpdater_.audioBuffered();
  }

  /**
   * Gets and sets init segment for the provided map
   *
   * @param {Object} map
   *        The map object representing the init segment to get or set
   * @param {boolean=} set
   *        If true, the init segment for the provided map should be saved
   * @return {Object}
   *         map object for desired init segment
   */
  initSegmentForMap(map, set = false) {
    if (!map) {
      return null;
    }

    const id = initSegmentId(map);
    let storedMap = this.initSegments_[id];

    if (set && !storedMap && map.bytes) {
      this.initSegments_[id] = storedMap = {
        resolvedUri: map.resolvedUri,
        byterange: map.byterange,
        bytes: map.bytes,
        tracks: map.tracks,
        timescales: map.timescales
      };
    }

    return storedMap || map;
  }

  /**
   * Gets and sets key for the provided key
   *
   * @param {Object} key
   *        The key object representing the key to get or set
   * @param {boolean=} set
   *        If true, the key for the provided key should be saved
   * @return {Object}
   *         Key object for desired key
   */
  segmentKey(key, set = false) {
    if (!key) {
      return null;
    }

    const id = segmentKeyId(key);
    let storedKey = this.keyCache_[id];

    // TODO: We should use the HTTP Expires header to invalidate our cache per
    // https://tools.ietf.org/html/draft-pantos-http-live-streaming-23#section-6.2.3
    if (this.cacheEncryptionKeys_ && set && !storedKey && key.bytes) {
      this.keyCache_[id] = storedKey = {
        resolvedUri: key.resolvedUri,
        bytes: key.bytes
      };
    }

    const result = {
      resolvedUri: (storedKey || key).resolvedUri
    };

    if (storedKey) {
      result.bytes = storedKey.bytes;
    }

    return result;
  }

  /**
   * Returns true if all configuration required for loading is present, otherwise false.
   *
   * @return {boolean} True if the all configuration is ready for loading
   * @private
   */
  couldBeginLoading_() {
    return this.playlist_ && !this.paused();
  }

  /**
   * load a playlist and start to fill the buffer
   */
  load() {
    // un-pause
    this.monitorBuffer_();

    // if we don't have a playlist yet, keep waiting for one to be
    // specified
    if (!this.playlist_) {
      return;
    }

    // if all the configuration is ready, initialize and begin loading
    if (this.state === 'INIT' && this.couldBeginLoading_()) {
      return this.init_();
    }

    // if we're in the middle of processing a segment already, don't
    // kick off an additional segment request
    if (!this.couldBeginLoading_() ||
        (this.state !== 'READY' &&
        this.state !== 'INIT')) {
      return;
    }

    this.state = 'READY';
  }

  /**
   * Once all the starting parameters have been specified, begin
   * operation. This method should only be invoked from the INIT
   * state.
   *
   * @private
   */
  init_() {
    this.state = 'READY';
    // if this is the audio segment loader, and it hasn't been inited before, then any old
    // audio data from the muxed content should be removed
    this.resetEverything();
    return this.monitorBuffer_();
  }

  /**
   * set a playlist on the segment loader
   *
   * @param {PlaylistLoader} media the playlist to set on the segment loader
   */
  playlist(newPlaylist, options = {}) {
    if (!newPlaylist) {
      return;
    }
    const oldPlaylist = this.playlist_;
    const segmentInfo = this.pendingSegment_;

    this.playlist_ = newPlaylist;
    this.xhrOptions_ = options;

    // when we haven't started playing yet, the start of a live playlist
    // is always our zero-time so force a sync update each time the playlist
    // is refreshed from the server
    //
    // Use the INIT state to determine if playback has started, as the playlist sync info
    // should be fixed once requests begin (as sync points are generated based on sync
    // info), but not before then.
    if (this.state === 'INIT') {
      newPlaylist.syncInfo = {
        mediaSequence: newPlaylist.mediaSequence,
        time: 0
      };
      // Setting the date time mapping means mapping the program date time (if available)
      // to time 0 on the player's timeline. The playlist's syncInfo serves a similar
      // purpose, mapping the initial mediaSequence to time zero. Since the syncInfo can
      // be updated as the playlist is refreshed before the loader starts loading, the
      // program date time mapping needs to be updated as well.
      //
      // This mapping is only done for the main loader because a program date time should
      // map equivalently between playlists.
      if (this.loaderType_ === 'main') {
        this.syncController_.setDateTimeMappingForStart(newPlaylist);
      }
    }

    let oldId = null;

    if (oldPlaylist) {
      if (oldPlaylist.id) {
        oldId = oldPlaylist.id;
      } else if (oldPlaylist.uri) {
        oldId = oldPlaylist.uri;
      }
    }

    this.logger_(`playlist update [${oldId} => ${newPlaylist.id || newPlaylist.uri}]`);

    // in VOD, this is always a rendition switch (or we updated our syncInfo above)
    // in LIVE, we always want to update with new playlists (including refreshes)
    this.trigger('syncinfoupdate');

    // if we were unpaused but waiting for a playlist, start
    // buffering now
    if (this.state === 'INIT' && this.couldBeginLoading_()) {
      return this.init_();
    }

    if (!oldPlaylist || oldPlaylist.uri !== newPlaylist.uri) {
      if (this.mediaIndex !== null || this.handlePartialData_) {
        // we must "resync" the segment loader when we switch renditions and
        // the segment loader is already synced to the previous rendition
        //
        // or if we're handling partial data, we need to ensure the transmuxer is cleared
        // out before we start adding more data
        this.resyncLoader();
      }
      this.currentMediaInfo_ = void 0;
      this.trigger('playlistupdate');

      // the rest of this function depends on `oldPlaylist` being defined
      return;
    }

    // we reloaded the same playlist so we are in a live scenario
    // and we will likely need to adjust the mediaIndex
    const mediaSequenceDiff = newPlaylist.mediaSequence - oldPlaylist.mediaSequence;

    this.logger_(`live window shift [${mediaSequenceDiff}]`);

    // update the mediaIndex on the SegmentLoader
    // this is important because we can abort a request and this value must be
    // equal to the last appended mediaIndex
    if (this.mediaIndex !== null) {
      this.mediaIndex -= mediaSequenceDiff;

      // this can happen if we are going to load the first segment, but get a playlist
      // update during that. mediaIndex would go from 0 to -1 if mediaSequence in the
      // new playlist was incremented by 1.
      if (this.mediaIndex < 0) {
        this.mediaIndex = null;
        this.partIndex = null;
      } else {
        const segment = this.playlist_.segments[this.mediaIndex];

        // partIndex should remain the same for the same segment
        // unless parts fell off of the playlist for this segment.
        // In that case we need to reset partIndex and resync
        if (this.partIndex && (!segment.parts || !segment.parts.length || !segment.parts[this.partIndex])) {
          const mediaIndex = this.mediaIndex;

          this.logger_(`currently processing part (index ${this.partIndex}) no longer exists.`);
          this.resetLoader();

<<<<<<< HEAD
=======
          // We want to throw away the partIndex and the data associated with it,
          // as the part was dropped from our current playlists segment.
          // The mediaIndex will still be valid so keep that around.
>>>>>>> b33e1091
          this.mediaIndex = mediaIndex;
        }
      }
    }

    // update the mediaIndex on the SegmentInfo object
    // this is important because we will update this.mediaIndex with this value
    // in `handleAppendsDone_` after the segment has been successfully appended
    if (segmentInfo) {
      segmentInfo.mediaIndex -= mediaSequenceDiff;

      if (segmentInfo.mediaIndex < 0) {
        segmentInfo.mediaIndex = null;
        segmentInfo.partIndex = null;
      } else {
        // we need to update the referenced segment so that timing information is
        // saved for the new playlist's segment, however, if the segment fell off the
        // playlist, we can leave the old reference and just lose the timing info
        if (segmentInfo.mediaIndex >= 0) {
          segmentInfo.segment = newPlaylist.segments[segmentInfo.mediaIndex];
        }

        if (segmentInfo.partIndex >= 0 && segmentInfo.segment.parts) {
          segmentInfo.part = segmentInfo.segment.parts[segmentInfo.partIndex];
        }
      }
    }

    this.syncController_.saveExpiredSegmentInfo(oldPlaylist, newPlaylist);
  }

  /**
   * Prevent the loader from fetching additional segments. If there
   * is a segment request outstanding, it will finish processing
   * before the loader halts. A segment loader can be unpaused by
   * calling load().
   */
  pause() {
    if (this.checkBufferTimeout_) {
      window.clearTimeout(this.checkBufferTimeout_);

      this.checkBufferTimeout_ = null;
    }
  }

  /**
   * Returns whether the segment loader is fetching additional
   * segments when given the opportunity. This property can be
   * modified through calls to pause() and load().
   */
  paused() {
    return this.checkBufferTimeout_ === null;
  }

  /**
   * Delete all the buffered data and reset the SegmentLoader
   *
   * @param {Function} [done] an optional callback to be executed when the remove
   * operation is complete
   */
  resetEverything(done) {
    this.ended_ = false;
    this.appendInitSegment_ = {
      audio: true,
      video: true
    };
    this.resetLoader();

    // remove from 0, the earliest point, to Infinity, to signify removal of everything.
    // VTT Segment Loader doesn't need to do anything but in the regular SegmentLoader,
    // we then clamp the value to duration if necessary.
    this.remove(0, Infinity, done);

    // clears fmp4 captions
    if (this.transmuxer_) {
      this.transmuxer_.postMessage({
        action: 'clearAllMp4Captions'
      });
    }
  }

  /**
   * Force the SegmentLoader to resync and start loading around the currentTime instead
   * of starting at the end of the buffer
   *
   * Useful for fast quality changes
   */
  resetLoader() {
    this.fetchAtBuffer_ = false;
    this.resyncLoader();
  }

  /**
   * Force the SegmentLoader to restart synchronization and make a conservative guess
   * before returning to the simple walk-forward method
   */
  resyncLoader() {
    if (this.transmuxer_) {
      // need to clear out any cached data to prepare for the new segment
      segmentTransmuxer.reset(this.transmuxer_);
    }
    this.mediaIndex = null;
    this.partIndex = null;
    this.syncPoint_ = null;
    this.isPendingTimestampOffset_ = false;
    this.callQueue_ = [];
    this.loadQueue_ = [];
    this.metadataQueue_.id3 = [];
    this.metadataQueue_.caption = [];
    this.abort();

    if (this.transmuxer_) {
      this.transmuxer_.postMessage({
        action: 'clearParsedMp4Captions'
      });
    }
  }

  /**
   * Remove any data in the source buffer between start and end times
   *
   * @param {number} start - the start time of the region to remove from the buffer
   * @param {number} end - the end time of the region to remove from the buffer
   * @param {Function} [done] - an optional callback to be executed when the remove
   * @param {boolean} force - force all remove operations to happen
   * operation is complete
   */
  remove(start, end, done = () => {}, force = false) {
    // clamp end to duration if we need to remove everything.
    // This is due to a browser bug that causes issues if we remove to Infinity.
    // videojs/videojs-contrib-hls#1225
    if (end === Infinity) {
      end = this.duration_();
    }

    if (!this.sourceUpdater_ || !this.startingMediaInfo_) {
      this.logger_('skipping remove because no source updater or starting media info');
      // nothing to remove if we haven't processed any media
      return;
    }

    // set it to one to complete this function's removes
    let removesRemaining = 1;
    const removeFinished = () => {
      removesRemaining--;
      if (removesRemaining === 0) {
        done();
      }
    };

    if (force || !this.audioDisabled_) {
      removesRemaining++;
      this.sourceUpdater_.removeAudio(start, end, removeFinished);
    }

    // While it would be better to only remove video if the main loader has video, this
    // should be safe with audio only as removeVideo will call back even if there's no
    // video buffer.
    //
    // In theory we can check to see if there's video before calling the remove, but in
    // the event that we're switching between renditions and from video to audio only
    // (when we add support for that), we may need to clear the video contents despite
    // what the new media will contain.
    if (force || this.loaderType_ === 'main') {
      this.gopBuffer_ = removeGopBuffer(this.gopBuffer_, start, end, this.timeMapping_);
      removesRemaining++;
      this.sourceUpdater_.removeVideo(start, end, removeFinished);
    }

    // remove any captions and ID3 tags
    for (const track in this.inbandTextTracks_) {
      removeCuesFromTrack(start, end, this.inbandTextTracks_[track]);
    }

    removeCuesFromTrack(start, end, this.segmentMetadataTrack_);

    // finished this function's removes
    removeFinished();
  }

  /**
   * (re-)schedule monitorBufferTick_ to run as soon as possible
   *
   * @private
   */
  monitorBuffer_() {
    if (this.checkBufferTimeout_) {
      window.clearTimeout(this.checkBufferTimeout_);
    }

    this.checkBufferTimeout_ = window.setTimeout(this.monitorBufferTick_.bind(this), 1);
  }

  /**
   * As long as the SegmentLoader is in the READY state, periodically
   * invoke fillBuffer_().
   *
   * @private
   */
  monitorBufferTick_() {
    if (this.state === 'READY') {
      this.fillBuffer_();
    }

    if (this.checkBufferTimeout_) {
      window.clearTimeout(this.checkBufferTimeout_);
    }

    this.checkBufferTimeout_ = window.setTimeout(
      this.monitorBufferTick_.bind(this),
      CHECK_BUFFER_DELAY
    );
  }

  /**
   * fill the buffer with segements unless the sourceBuffers are
   * currently updating
   *
   * Note: this function should only ever be called by monitorBuffer_
   * and never directly
   *
   * @private
   */
  fillBuffer_() {
    // TODO since the source buffer maintains a queue, and we shouldn't call this function
    // except when we're ready for the next segment, this check can most likely be removed
    if (this.sourceUpdater_.updating()) {
      return;
    }

    if (!this.syncPoint_) {
      this.syncPoint_ = this.syncController_.getSyncPoint(
        this.playlist_,
        this.duration_(),
        this.currentTimeline_,
        this.currentTime_()
      );
    }

    const buffered = this.buffered_();

    // see if we need to begin loading immediately
    const segmentInfo = this.checkBuffer_(
      buffered,
      this.playlist_,
      this.mediaIndex,
      this.hasPlayed_(),
      this.currentTime_(),
      this.syncPoint_,
      this.partIndex
    );

    if (!segmentInfo) {
      return;
    }

    segmentInfo.timestampOffset = timestampOffsetForSegment({
      segmentTimeline: segmentInfo.timeline,
      currentTimeline: this.currentTimeline_,
      startOfSegment: segmentInfo.startOfSegment,
      buffered,
      overrideCheck: this.isPendingTimestampOffset_
    });
    this.isPendingTimestampOffset_ = false;

    if (typeof segmentInfo.timestampOffset === 'number') {
      this.timelineChangeController_.pendingTimelineChange({
        type: this.loaderType_,
        from: this.currentTimeline_,
        to: segmentInfo.timeline
      });
    }

    this.loadSegment_(segmentInfo);
  }

  /**
   * Determines if we should call endOfStream on the media source based
   * on the state of the buffer or if appened segment was the final
   * segment in the playlist.
   *
   * @param {number} [mediaIndex] the media index of segment we last appended
   * @param {Object} [playlist] a media playlist object
   * @return {boolean} do we need to call endOfStream on the MediaSource
   */
  isEndOfStream_(mediaIndex = this.mediaIndex, playlist = this.playlist_, partIndex = this.partIndex) {
    if (!playlist || !this.mediaSource_) {
      return false;
    }

    const segment = typeof mediaIndex === 'number' && playlist.segments[mediaIndex];

    // mediaIndex is zero based but length is 1 based
    const appendedLastSegment = (mediaIndex + 1) === playlist.segments.length;
    // true if there are no parts, or this is the last part.
    const appendedLastPart = !segment || !segment.parts || (partIndex + 1) === segment.parts.length;

    // if we've buffered to the end of the video, we need to call endOfStream
    // so that MediaSources can trigger the `ended` event when it runs out of
    // buffered data instead of waiting for me
    return playlist.endList &&
      this.mediaSource_.readyState === 'open' &&
      appendedLastSegment &&
      appendedLastPart;
  }

  /**
   * Determines what segment request should be made, given current playback
   * state.
   *
   * @param {TimeRanges} buffered - the state of the buffer
   * @param {Object} playlist - the playlist object to fetch segments from
   * @param {number} mediaIndex - the previous mediaIndex fetched or null
   * @param {boolean} hasPlayed - a flag indicating whether we have played or not
   * @param {number} currentTime - the playback position in seconds
   * @param {Object} syncPoint - a segment info object that describes the
   * @return {Object} a segment request object that describes the segment to load
   */
  checkBuffer_(buffered, playlist, currentMediaIndex, hasPlayed, currentTime, syncPoint, currentPartIndex) {
    let lastBufferedEnd = 0;

    if (buffered.length) {
      lastBufferedEnd = buffered.end(buffered.length - 1);
    }

    const bufferedTime = Math.max(0, lastBufferedEnd - currentTime);

    if (!playlist.segments.length) {
      return null;
    }

    // if there is plenty of content buffered, and the video has
    // been played before relax for awhile
    if (bufferedTime >= this.goalBufferLength_()) {
      return null;
    }

    // if the video has not yet played once, and we already have
    // one segment downloaded do nothing
    if (!hasPlayed && bufferedTime >= 1) {
      return null;
    }

<<<<<<< HEAD
    let nextPartIndex = null;
=======
    let nextPartIndex = typeof currentPartIndex === 'number' ? currentPartIndex + 1 : 0;
>>>>>>> b33e1091
    let nextMediaIndex = null;
    let startOfSegment;
    let isSyncRequest = false;

    // When the syncPoint is null, there is no way of determining a good
    // conservative segment index to fetch from
    // The best thing to do here is to get the kind of sync-point data by
    // making a request
    if (syncPoint === null) {
      nextMediaIndex = this.getSyncSegmentCandidate_(playlist);
      isSyncRequest = true;
    } else if (currentMediaIndex !== null) {
    // Under normal playback conditions fetching is a simple walk forward
      const segment = playlist.segments[currentMediaIndex];
      const partIndex = typeof currentPartIndex === 'number' ? currentPartIndex : -1;

      startOfSegment = segment.end ? segment.end : lastBufferedEnd;

<<<<<<< HEAD
      if (segment.parts && segment.parts[partIndex + 1]) {
        nextMediaIndex = currentMediaIndex;
        nextPartIndex = partIndex + 1;
      } else {
        nextMediaIndex = currentMediaIndex + 1;
=======
      if (!segment.parts || !segment.parts.length || !segment.parts[nextPartIndex]) {
        nextMediaIndex = currentMediaIndex + 1;
        nextPartIndex = 0;
      } else {
        nextMediaIndex = currentMediaIndex;
>>>>>>> b33e1091
      }

    // There is a sync-point but the lack of a mediaIndex indicates that
    // we need to make a good conservative guess about which segment to
    // fetch
    } else {
      // Find the segment containing the end of the buffer or current time.
      const mediaSourceInfo = Playlist.getMediaInfoForTime(
        playlist,
        this.fetchAtBuffer_ ? lastBufferedEnd : currentTime,
        syncPoint.segmentIndex,
        syncPoint.time
      );

      nextMediaIndex = mediaSourceInfo.mediaIndex;
      startOfSegment = mediaSourceInfo.startTime;
      nextPartIndex = mediaSourceInfo.partIndex;
    }

    if (typeof nextPartIndex !== 'number' && playlist.segments[nextMediaIndex] && playlist.segments[nextMediaIndex].parts) {
      nextPartIndex = 0;
    }

    const segmentInfo = this.generateSegmentInfo_(playlist, nextMediaIndex, startOfSegment, isSyncRequest, nextPartIndex);

    if (!segmentInfo) {
      return;
    }

    // if this is the last segment in the playlist
    // we are not seeking and end of stream has already been called
    // do not re-request
    if (this.mediaSource_ && this.playlist_ && segmentInfo.mediaIndex === this.playlist_.segments.length - 1 &&
        this.mediaSource_.readyState === 'ended' &&
        !this.seeking_()) {
      return;
    }

    this.logger_(`checkBuffer_ returning ${segmentInfo.uri}`, {
      segmentInfo,
      currentMediaIndex,
      currentPartIndex
    });

    return segmentInfo;
  }

  /**
   * The segment loader has no recourse except to fetch a segment in the
   * current playlist and use the internal timestamps in that segment to
   * generate a syncPoint. This function returns a good candidate index
   * for that process.
   *
   * @param {Object} playlist - the playlist object to look for a
   * @return {number} An index of a segment from the playlist to load
   */
  getSyncSegmentCandidate_(playlist) {
    if (this.currentTimeline_ === -1) {
      return 0;
    }

    const segmentIndexArray = playlist.segments
      .map((s, i) => ({timeline: s.timeline, segmentIndex: i}))
      .filter(s => s.timeline === this.currentTimeline_);

    if (segmentIndexArray.length) {
      return segmentIndexArray[Math.min(segmentIndexArray.length - 1, 1)].segmentIndex;
    }

    return Math.max(playlist.segments.length - 1, 0);
  }

  generateSegmentInfo_(playlist, mediaIndex, startOfSegment, isSyncRequest, partIndex) {
    if (mediaIndex < 0 || mediaIndex >= playlist.segments.length) {
      return null;
    }

    const segment = playlist.segments[mediaIndex];

    if (segment.parts && segment.parts.length && partIndex >= segment.parts.length) {
      return null;
    }

    const part = segment.parts && segment.parts.length && segment.parts[partIndex];

    const audioBuffered = this.sourceUpdater_.audioBuffered();
    const videoBuffered = this.sourceUpdater_.videoBuffered();
    let audioAppendStart;
    let gopsToAlignWith;

    if (audioBuffered.length) {
      // since the transmuxer is using the actual timing values, but the buffer is
      // adjusted by the timestamp offset, we must adjust the value here
      audioAppendStart = audioBuffered.end(audioBuffered.length - 1) -
        this.sourceUpdater_.audioTimestampOffset();
    }

    if (videoBuffered.length) {
      gopsToAlignWith = gopsSafeToAlignWith(
        this.gopBuffer_,
        // since the transmuxer is using the actual timing values, but the time is
        // adjusted by the timestmap offset, we must adjust the value here
        this.currentTime_() - this.sourceUpdater_.videoTimestampOffset(),
        this.timeMapping_
      );
    }

    return {
      requestId: 'segment-loader-' + Math.random(),
      // resolve the segment URL relative to the playlist
      uri: part && part.resolvedUri || segment.resolvedUri,
      // the segment's mediaIndex at the time it was requested
      mediaIndex,
      partIndex: part ? partIndex : null,
      // whether or not to update the SegmentLoader's state with this
      // segment's mediaIndex
      isSyncRequest,
      startOfSegment,
      // the segment's playlist
      playlist,
      // unencrypted bytes of the segment
      bytes: null,
      // when a key is defined for this segment, the encrypted bytes
      encryptedBytes: null,
      // The target timestampOffset for this segment when we append it
      // to the source buffer
      timestampOffset: null,
      // The timeline that the segment is in
      timeline: segment.timeline,
      // The expected duration of the segment in seconds
      duration: segment.duration,
      // retain the segment in case the playlist updates while doing an async process
      segment,
      part,
      byteLength: 0,
      transmuxer: this.transmuxer_,
      audioAppendStart,
      gopsToAlignWith
    };
  }

  /**
   * Determines if the network has enough bandwidth to complete the current segment
   * request in a timely manner. If not, the request will be aborted early and bandwidth
   * updated to trigger a playlist switch.
   *
   * @param {Object} stats
   *        Object containing stats about the request timing and size
   * @private
   */
  earlyAbortWhenNeeded_(stats) {
    if (this.vhs_.tech_.paused() ||
        // Don't abort if the current playlist is on the lowestEnabledRendition
        // TODO: Replace using timeout with a boolean indicating whether this playlist is
        //       the lowestEnabledRendition.
        !this.xhrOptions_.timeout ||
        // Don't abort if we have no bandwidth information to estimate segment sizes
        !(this.playlist_.attributes.BANDWIDTH)) {
      return;
    }

    // Wait at least 1 second since the first byte of data has been received before
    // using the calculated bandwidth from the progress event to allow the bitrate
    // to stabilize
    if (Date.now() - (stats.firstBytesReceivedAt || Date.now()) < 1000) {
      return;
    }

    const currentTime = this.currentTime_();
    const measuredBandwidth = stats.bandwidth;
    const segmentDuration = this.pendingSegment_.duration;

    const requestTimeRemaining =
      Playlist.estimateSegmentRequestTime(
        segmentDuration,
        measuredBandwidth,
        this.playlist_,
        stats.bytesReceived
      );

    // Subtract 1 from the timeUntilRebuffer so we still consider an early abort
    // if we are only left with less than 1 second when the request completes.
    // A negative timeUntilRebuffering indicates we are already rebuffering
    const timeUntilRebuffer = timeUntilRebuffer_(
      this.buffered_(),
      currentTime,
      this.vhs_.tech_.playbackRate()
    ) - 1;

    // Only consider aborting early if the estimated time to finish the download
    // is larger than the estimated time until the player runs out of forward buffer
    if (requestTimeRemaining <= timeUntilRebuffer) {
      return;
    }

    const switchCandidate = minRebufferMaxBandwidthSelector({
      master: this.vhs_.playlists.master,
      currentTime,
      bandwidth: measuredBandwidth,
      duration: this.duration_(),
      segmentDuration,
      timeUntilRebuffer,
      currentTimeline: this.currentTimeline_,
      syncController: this.syncController_
    });

    if (!switchCandidate) {
      return;
    }

    const rebufferingImpact = requestTimeRemaining - timeUntilRebuffer;

    const timeSavedBySwitching = rebufferingImpact - switchCandidate.rebufferingImpact;

    let minimumTimeSaving = 0.5;

    // If we are already rebuffering, increase the amount of variance we add to the
    // potential round trip time of the new request so that we are not too aggressive
    // with switching to a playlist that might save us a fraction of a second.
    if (timeUntilRebuffer <= TIME_FUDGE_FACTOR) {
      minimumTimeSaving = 1;
    }

    if (!switchCandidate.playlist ||
        switchCandidate.playlist.uri === this.playlist_.uri ||
        timeSavedBySwitching < minimumTimeSaving) {
      return;
    }

    // set the bandwidth to that of the desired playlist being sure to scale by
    // BANDWIDTH_VARIANCE and add one so the playlist selector does not exclude it
    // don't trigger a bandwidthupdate as the bandwidth is artifial
    this.bandwidth =
      switchCandidate.playlist.attributes.BANDWIDTH * Config.BANDWIDTH_VARIANCE + 1;
    this.trigger('earlyabort');
  }

  handleAbort_(segmentInfo) {
    this.logger_(`Aborting ${segmentInfoString(segmentInfo)}`);
    this.mediaRequestsAborted += 1;
  }

  /**
   * XHR `progress` event handler
   *
   * @param {Event}
   *        The XHR `progress` event
   * @param {Object} simpleSegment
   *        A simplified segment object copy
   * @private
   */
  handleProgress_(event, simpleSegment) {
    this.earlyAbortWhenNeeded_(simpleSegment.stats);

    if (this.checkForAbort_(simpleSegment.requestId)) {
      return;
    }

    this.trigger('progress');
  }

  handleTrackInfo_(simpleSegment, trackInfo) {
    this.earlyAbortWhenNeeded_(simpleSegment.stats);

    if (this.checkForAbort_(simpleSegment.requestId)) {
      return;
    }

    if (this.checkForIllegalMediaSwitch(trackInfo)) {
      return;
    }

    trackInfo = trackInfo || {};

    // When we have track info, determine what media types this loader is dealing with.
    // Guard against cases where we're not getting track info at all until we are
    // certain that all streams will provide it.
    if (!shallowEqual(this.currentMediaInfo_, trackInfo)) {
      this.appendInitSegment_ = {
        audio: true,
        video: true
      };

      this.startingMediaInfo_ = trackInfo;
      this.currentMediaInfo_ = trackInfo;
      this.logger_('trackinfo update', trackInfo);
      this.trigger('trackinfo');
    }

    // trackinfo may cause an abort if the trackinfo
    // causes a codec change to an unsupported codec.
    if (this.checkForAbort_(simpleSegment.requestId)) {
      return;
    }

    // set trackinfo on the pending segment so that
    // it can append.
    this.pendingSegment_.trackInfo = trackInfo;

    // check if any calls were waiting on the track info
    if (this.hasEnoughInfoToAppend_()) {
      this.processCallQueue_();
    }
  }

  handleTimingInfo_(simpleSegment, mediaType, timeType, time) {
    this.earlyAbortWhenNeeded_(simpleSegment.stats);
    if (this.checkForAbort_(simpleSegment.requestId)) {
      return;
    }

    const segmentInfo = this.pendingSegment_;
    const timingInfoProperty = timingInfoPropertyForMedia(mediaType);

    segmentInfo[timingInfoProperty] = segmentInfo[timingInfoProperty] || {};
    segmentInfo[timingInfoProperty][timeType] = time;

    this.logger_(`timinginfo: ${mediaType} - ${timeType} - ${time}`);

    // check if any calls were waiting on the timing info
    if (this.hasEnoughInfoToAppend_()) {
      this.processCallQueue_();
    }
  }

  handleCaptions_(simpleSegment, captionData) {
    this.earlyAbortWhenNeeded_(simpleSegment.stats);

    if (this.checkForAbort_(simpleSegment.requestId)) {
      return;
    }

    // This could only happen with fmp4 segments, but
    // should still not happen in general
    if (captionData.length === 0) {
      this.logger_('SegmentLoader received no captions from a caption event');
      return;
    }

    const segmentInfo = this.pendingSegment_;

    // Wait until we have some video data so that caption timing
    // can be adjusted by the timestamp offset
    if (!segmentInfo.hasAppendedData_) {
      this.metadataQueue_.caption.push(this.handleCaptions_.bind(this, simpleSegment, captionData));
      return;
    }

    const timestampOffset = this.sourceUpdater_.videoTimestampOffset() === null ?
      this.sourceUpdater_.audioTimestampOffset() :
      this.sourceUpdater_.videoTimestampOffset();

    const captionTracks = {};

    // get total start/end and captions for each track/stream
    captionData.forEach((caption) => {
      // caption.stream is actually a track name...
      // set to the existing values in tracks or default values
      captionTracks[caption.stream] = captionTracks[caption.stream] || {
        // Infinity, as any other value will be less than this
        startTime: Infinity,
        captions: [],
        // 0 as an other value will be more than this
        endTime: 0
      };

      const captionTrack = captionTracks[caption.stream];

      captionTrack.startTime = Math.min(captionTrack.startTime, (caption.startTime + timestampOffset));
      captionTrack.endTime = Math.max(captionTrack.endTime, (caption.endTime + timestampOffset));
      captionTrack.captions.push(caption);
    });

    Object.keys(captionTracks).forEach((trackName) => {
      const {startTime, endTime, captions} = captionTracks[trackName];
      const inbandTextTracks = this.inbandTextTracks_;

      this.logger_(`adding cues from ${startTime} -> ${endTime} for ${trackName}`);

      createCaptionsTrackIfNotExists(inbandTextTracks, this.vhs_.tech_, trackName);
      // clear out any cues that start and end at the same time period for the same track.
      // We do this because a rendition change that also changes the timescale for captions
      // will result in captions being re-parsed for certain segments. If we add them again
      // without clearing we will have two of the same captions visible.
      removeCuesFromTrack(startTime, endTime, inbandTextTracks[trackName]);

      addCaptionData({captionArray: captions, inbandTextTracks, timestampOffset});
    });

    // Reset stored captions since we added parsed
    // captions to a text track at this point

    if (this.transmuxer_) {
      this.transmuxer_.postMessage({
        action: 'clearParsedMp4Captions'
      });
    }
  }

  handleId3_(simpleSegment, id3Frames, dispatchType) {
    this.earlyAbortWhenNeeded_(simpleSegment.stats);

    if (this.checkForAbort_(simpleSegment.requestId)) {
      return;
    }

    const segmentInfo = this.pendingSegment_;

    // we need to have appended data in order for the timestamp offset to be set
    if (!segmentInfo.hasAppendedData_) {
      this.metadataQueue_.id3.push(this.handleId3_.bind(this, simpleSegment, id3Frames, dispatchType));
      return;
    }

    const timestampOffset = this.sourceUpdater_.videoTimestampOffset() === null ?
      this.sourceUpdater_.audioTimestampOffset() :
      this.sourceUpdater_.videoTimestampOffset();

    // There's potentially an issue where we could double add metadata if there's a muxed
    // audio/video source with a metadata track, and an alt audio with a metadata track.
    // However, this probably won't happen, and if it does it can be handled then.
    createMetadataTrackIfNotExists(this.inbandTextTracks_, dispatchType, this.vhs_.tech_);
    addMetadata({
      inbandTextTracks: this.inbandTextTracks_,
      metadataArray: id3Frames,
      timestampOffset,
      videoDuration: this.duration_()
    });
  }

  processMetadataQueue_() {
    this.metadataQueue_.id3.forEach((fn) => fn());
    this.metadataQueue_.caption.forEach((fn) => fn());

    this.metadataQueue_.id3 = [];
    this.metadataQueue_.caption = [];
  }

  processCallQueue_() {
    const callQueue = this.callQueue_;

    // Clear out the queue before the queued functions are run, since some of the
    // functions may check the length of the load queue and default to pushing themselves
    // back onto the queue.
    this.callQueue_ = [];
    callQueue.forEach((fun) => fun());
  }

  processLoadQueue_() {
    const loadQueue = this.loadQueue_;

    // Clear out the queue before the queued functions are run, since some of the
    // functions may check the length of the load queue and default to pushing themselves
    // back onto the queue.
    this.loadQueue_ = [];
    loadQueue.forEach((fun) => fun());
  }

  /**
   * Determines whether the loader has enough info to load the next segment.
   *
   * @return {boolean}
   *         Whether or not the loader has enough info to load the next segment
   */
  hasEnoughInfoToLoad_() {
    // Since primary timing goes by video, only the audio loader potentially needs to wait
    // to load.
    if (this.loaderType_ !== 'audio') {
      return true;
    }

    const segmentInfo = this.pendingSegment_;

    // A fill buffer must have already run to establish a pending segment before there's
    // enough info to load.
    if (!segmentInfo) {
      return false;
    }

    // The first segment can and should be loaded immediately so that source buffers are
    // created together (before appending). Source buffer creation uses the presence of
    // audio and video data to determine whether to create audio/video source buffers, and
    // uses processed (transmuxed or parsed) media to determine the types required.
    if (!this.currentMediaInfo_) {
      return true;
    }

    if (
      // Technically, instead of waiting to load a segment on timeline changes, a segment
      // can be requested and downloaded and only wait before it is transmuxed or parsed.
      // But in practice, there are a few reasons why it is better to wait until a loader
      // is ready to append that segment before requesting and downloading:
      //
      // 1. Because audio and main loaders cross discontinuities together, if this loader
      //    is waiting for the other to catch up, then instead of requesting another
      //    segment and using up more bandwidth, by not yet loading, more bandwidth is
      //    allotted to the loader currently behind.
      // 2. media-segment-request doesn't have to have logic to consider whether a segment
      // is ready to be processed or not, isolating the queueing behavior to the loader.
      // 3. The audio loader bases some of its segment properties on timing information
      //    provided by the main loader, meaning that, if the logic for waiting on
      //    processing was in media-segment-request, then it would also need to know how
      //    to re-generate the segment information after the main loader caught up.
      shouldWaitForTimelineChange({
        timelineChangeController: this.timelineChangeController_,
        currentTimeline: this.currentTimeline_,
        segmentTimeline: segmentInfo.timeline,
        loaderType: this.loaderType_,
        audioDisabled: this.audioDisabled_
      })
    ) {
      return false;
    }

    return true;
  }

  hasEnoughInfoToAppend_() {
    if (!this.sourceUpdater_.ready()) {
      return false;
    }

    // If content needs to be removed or the loader is waiting on an append reattempt,
    // then no additional content should be appended until the prior append is resolved.
    if (this.waitingOnRemove_ || this.quotaExceededErrorRetryTimeout_) {
      return false;
    }

    const segmentInfo = this.pendingSegment_;

    // no segment to append any data for or
    // we do not have information on this specific
    // segment yet
    if (!segmentInfo || !segmentInfo.trackInfo) {
      return false;
    }

    if (!this.handlePartialData_) {
      const {hasAudio, hasVideo, isMuxed} = this.currentMediaInfo_;

      if (hasVideo && !segmentInfo.videoTimingInfo) {
        return false;
      }

      // muxed content only relies on video timing information for now.
      if (hasAudio && !this.audioDisabled_ && !isMuxed && !segmentInfo.audioTimingInfo) {
        return false;
      }
    }

    if (
      shouldWaitForTimelineChange({
        timelineChangeController: this.timelineChangeController_,
        currentTimeline: this.currentTimeline_,
        segmentTimeline: segmentInfo.timeline,
        loaderType: this.loaderType_,
        audioDisabled: this.audioDisabled_
      })
    ) {
      return false;
    }

    return true;
  }

  handleData_(simpleSegment, result) {
    this.earlyAbortWhenNeeded_(simpleSegment.stats);

    if (this.checkForAbort_(simpleSegment.requestId)) {
      return;
    }

    // If there's anything in the call queue, then this data came later and should be
    // executed after the calls currently queued.
    if (this.callQueue_.length || !this.hasEnoughInfoToAppend_()) {
      this.callQueue_.push(this.handleData_.bind(this, simpleSegment, result));
      return;
    }

    const segmentInfo = this.pendingSegment_;

    // update the time mapping so we can translate from display time to media time
    this.setTimeMapping_(segmentInfo.timeline);

    // for tracking overall stats
    this.updateMediaSecondsLoaded_(segmentInfo.segment);

    // Note that the state isn't changed from loading to appending. This is because abort
    // logic may change behavior depending on the state, and changing state too early may
    // inflate our estimates of bandwidth. In the future this should be re-examined to
    // note more granular states.

    // don't process and append data if the mediaSource is closed
    if (this.mediaSource_.readyState === 'closed') {
      return;
    }

    // if this request included an initialization segment, save that data
    // to the initSegment cache
    if (simpleSegment.map) {
      simpleSegment.map = this.initSegmentForMap(simpleSegment.map, true);
      // move over init segment properties to media request
      segmentInfo.segment.map = simpleSegment.map;
    }

    // if this request included a segment key, save that data in the cache
    if (simpleSegment.key) {
      this.segmentKey(simpleSegment.key, true);
    }

    segmentInfo.isFmp4 = simpleSegment.isFmp4;
    segmentInfo.timingInfo = segmentInfo.timingInfo || {};

    if (segmentInfo.isFmp4) {
      this.trigger('fmp4');

      segmentInfo.timingInfo.start =
        segmentInfo[timingInfoPropertyForMedia(result.type)].start;
    } else {
      const useVideoTimingInfo =
        this.loaderType_ === 'main' && this.currentMediaInfo_.hasVideo;
      let firstVideoFrameTimeForData;

      if (useVideoTimingInfo) {
        firstVideoFrameTimeForData = this.handlePartialData_ ?
          result.videoFramePtsTime : segmentInfo.videoTimingInfo.start;
      }

      // Segment loader knows more about segment timing than the transmuxer (in certain
      // aspects), so make any changes required for a more accurate start time.
      // Don't set the end time yet, as the segment may not be finished processing.
      segmentInfo.timingInfo.start = this.trueSegmentStart_({
        currentStart: segmentInfo.timingInfo.start,
        playlist: segmentInfo.playlist,
        mediaIndex: segmentInfo.mediaIndex,
        currentVideoTimestampOffset: this.sourceUpdater_.videoTimestampOffset(),
        useVideoTimingInfo,
        firstVideoFrameTimeForData,
        videoTimingInfo: segmentInfo.videoTimingInfo,
        audioTimingInfo: segmentInfo.audioTimingInfo
      });
    }

    // Init segments for audio and video only need to be appended in certain cases. Now
    // that data is about to be appended, we can check the final cases to determine
    // whether we should append an init segment.
    this.updateAppendInitSegmentStatus(segmentInfo, result.type);
    // Timestamp offset should be updated once we get new data and have its timing info,
    // as we use the start of the segment to offset the best guess (playlist provided)
    // timestamp offset.
    this.updateSourceBufferTimestampOffset_(segmentInfo);
    // Save some state so that in the future anything waiting on first append (and/or
    // timestamp offset(s)) can process immediately. While the extra state isn't optimal,
    // we need some notion of whether the timestamp offset or other relevant information
    // has had a chance to be set.
    segmentInfo.hasAppendedData_ = true;
    // Now that the timestamp offset should be set, we can append any waiting ID3 tags.
    this.processMetadataQueue_();

    this.appendData_(segmentInfo, result);
  }

  updateAppendInitSegmentStatus(segmentInfo, type) {
    // alt audio doesn't manage timestamp offset
    if (this.loaderType_ === 'main' &&
        typeof segmentInfo.timestampOffset === 'number' &&
        // in the case that we're handling partial data, we don't want to append an init
        // segment for each chunk
        !segmentInfo.changedTimestampOffset) {
      // if the timestamp offset changed, the timeline may have changed, so we have to re-
      // append init segments
      this.appendInitSegment_ = {
        audio: true,
        video: true
      };
    }

    if (this.playlistOfLastInitSegment_[type] !== segmentInfo.playlist) {
      // make sure we append init segment on playlist changes, in case the media config
      // changed
      this.appendInitSegment_[type] = true;
    }
  }

  getInitSegmentAndUpdateState_({ type, initSegment, map, playlist }) {
    // "The EXT-X-MAP tag specifies how to obtain the Media Initialization Section
    // (Section 3) required to parse the applicable Media Segments.  It applies to every
    // Media Segment that appears after it in the Playlist until the next EXT-X-MAP tag
    // or until the end of the playlist."
    // https://tools.ietf.org/html/draft-pantos-http-live-streaming-23#section-4.3.2.5
    if (map) {
      const id = initSegmentId(map);

      if (this.activeInitSegmentId_ === id) {
        // don't need to re-append the init segment if the ID matches
        return null;
      }

      // a map-specified init segment takes priority over any transmuxed (or otherwise
      // obtained) init segment
      //
      // this also caches the init segment for later use
      initSegment = this.initSegmentForMap(map, true).bytes;
      this.activeInitSegmentId_ = id;
    }

    // We used to always prepend init segments for video, however, that shouldn't be
    // necessary. Instead, we should only append on changes, similar to what we've always
    // done for audio. This is more important (though may not be that important) for
    // frame-by-frame appending for LHLS, simply because of the increased quantity of
    // appends.
    if (initSegment && this.appendInitSegment_[type]) {
      // Make sure we track the playlist that we last used for the init segment, so that
      // we can re-append the init segment in the event that we get data from a new
      // playlist. Discontinuities and track changes are handled in other sections.
      this.playlistOfLastInitSegment_[type] = playlist;
      // we should only be appending the next init segment if we detect a change, or if
      // the segment has a map
      this.appendInitSegment_[type] = map ? true : false;

      // we need to clear out the fmp4 active init segment id, since
      // we are appending the muxer init segment
      this.activeInitSegmentId_ = null;

      return initSegment;
    }

    return null;
  }

  handleQuotaExceededError_({segmentInfo, type, bytes}, error) {
    const audioBuffered = this.sourceUpdater_.audioBuffered();
    const videoBuffered = this.sourceUpdater_.videoBuffered();

    // For now we're ignoring any notion of gaps in the buffer, but they, in theory,
    // should be cleared out during the buffer removals. However, log in case it helps
    // debug.
    if (audioBuffered.length > 1) {
      this.logger_('On QUOTA_EXCEEDED_ERR, found gaps in the audio buffer: ' +
        timeRangesToArray(audioBuffered).join(', '));
    }
    if (videoBuffered.length > 1) {
      this.logger_('On QUOTA_EXCEEDED_ERR, found gaps in the video buffer: ' +
        timeRangesToArray(videoBuffered).join(', '));
    }

    const audioBufferStart = audioBuffered.length ? audioBuffered.start(0) : 0;
    const audioBufferEnd = audioBuffered.length ?
      audioBuffered.end(audioBuffered.length - 1) : 0;
    const videoBufferStart = videoBuffered.length ? videoBuffered.start(0) : 0;
    const videoBufferEnd = videoBuffered.length ?
      videoBuffered.end(videoBuffered.length - 1) : 0;

    if (
      (audioBufferEnd - audioBufferStart) <= MIN_BACK_BUFFER &&
      (videoBufferEnd - videoBufferStart) <= MIN_BACK_BUFFER
    ) {
      // Can't remove enough buffer to make room for new segment (or the browser doesn't
      // allow for appends of segments this size). In the future, it may be possible to
      // split up the segment and append in pieces, but for now, error out this playlist
      // in an attempt to switch to a more manageable rendition.
      this.logger_('On QUOTA_EXCEEDED_ERR, single segment too large to append to ' +
        'buffer, triggering an error. ' +
        `Appended byte length: ${bytes.byteLength}, ` +
        `audio buffer: ${timeRangesToArray(audioBuffered).join(', ')}, ` +
        `video buffer: ${timeRangesToArray(videoBuffered).join(', ')}, `);
      this.error({
        message: 'Quota exceeded error with append of a single segment of content',
        // To prevent any possible repeated downloads for content we can't actually
        // append, blacklist forever.
        blacklistDuration: Infinity
      });
      this.trigger('error');
      return;
    }

    // To try to resolve the quota exceeded error, clear back buffer and retry. This means
    // that the segment-loader should block on future events until this one is handled, so
    // that it doesn't keep moving onto further segments. Adding the call to the call
    // queue will prevent further appends until waitingOnRemove_ and
    // quotaExceededErrorRetryTimeout_ are cleared.
    //
    // Note that this will only block the current loader. In the case of demuxed content,
    // the other load may keep filling as fast as possible. In practice, this should be
    // OK, as it is a rare case when either audio has a high enough bitrate to fill up a
    // source buffer, or video fills without enough room for audio to append (and without
    // the availability of clearing out seconds of back buffer to make room for audio).
    // But it might still be good to handle this case in the future as a TODO.
    this.waitingOnRemove_ = true;
    this.callQueue_.push(this.appendToSourceBuffer_.bind(this, {segmentInfo, type, bytes}));

    const currentTime = this.currentTime_();
    // Try to remove as much audio and video as possible to make room for new content
    // before retrying.
    const timeToRemoveUntil = currentTime - MIN_BACK_BUFFER;

    this.logger_(`On QUOTA_EXCEEDED_ERR, removing audio/video from 0 to ${timeToRemoveUntil}`);
    this.remove(0, timeToRemoveUntil, () => {

      this.logger_(`On QUOTA_EXCEEDED_ERR, retrying append in ${MIN_BACK_BUFFER}s`);
      this.waitingOnRemove_ = false;
      // wait the length of time alotted in the back buffer to prevent wasted
      // attempts (since we can't clear less than the minimum)
      this.quotaExceededErrorRetryTimeout_ = window.setTimeout(() => {
        this.logger_('On QUOTA_EXCEEDED_ERR, re-processing call queue');
        this.quotaExceededErrorRetryTimeout_ = null;
        this.processCallQueue_();
      }, MIN_BACK_BUFFER * 1000);
    }, true);
  }

  handleAppendError_({segmentInfo, type, bytes}, error) {
    // if there's no error, nothing to do
    if (!error) {
      return;
    }

    if (error.code === QUOTA_EXCEEDED_ERR) {
      this.handleQuotaExceededError_({segmentInfo, type, bytes});
      // A quota exceeded error should be recoverable with a future re-append, so no need
      // to trigger an append error.
      return;
    }

    this.logger_('Received non QUOTA_EXCEEDED_ERR on append', error);
    this.error(`${type} append of ${bytes.length}b failed for segment ` +
      `#${segmentInfo.mediaIndex} in playlist ${segmentInfo.playlist.id}`);

    // If an append errors, we often can't recover.
    // (see https://w3c.github.io/media-source/#sourcebuffer-append-error).
    //
    // Trigger a special error so that it can be handled separately from normal,
    // recoverable errors.
    this.trigger('appenderror');
  }

  appendToSourceBuffer_({ segmentInfo, type, initSegment, data, bytes }) {
    // If this is a re-append, bytes were already created and don't need to be recreated
    if (!bytes) {
      const segments = [data];
      let byteLength = data.byteLength;

      if (initSegment) {
        // if the media initialization segment is changing, append it before the content
        // segment
        segments.unshift(initSegment);
        byteLength += initSegment.byteLength;
      }

      // Technically we should be OK appending the init segment separately, however, we
      // haven't yet tested that, and prepending is how we have always done things.
      bytes = concatSegments({
        bytes: byteLength,
        segments
      });
    }

    this.sourceUpdater_.appendBuffer(
      {segmentInfo, type, bytes},
      this.handleAppendError_.bind(this, {segmentInfo, type, bytes})
    );
  }

  handleSegmentTimingInfo_(type, requestId, segmentTimingInfo) {
    if (!this.pendingSegment_ || requestId !== this.pendingSegment_.requestId) {
      return;
    }

    const segment = this.pendingSegment_.segment;
    const timingInfoProperty = `${type}TimingInfo`;

    if (!segment[timingInfoProperty]) {
      segment[timingInfoProperty] = {};
    }

    segment[timingInfoProperty].transmuxerPrependedSeconds =
      segmentTimingInfo.prependedContentDuration || 0;
    segment[timingInfoProperty].transmuxedPresentationStart =
      segmentTimingInfo.start.presentation;
    segment[timingInfoProperty].transmuxedDecodeStart =
      segmentTimingInfo.start.decode;
    segment[timingInfoProperty].transmuxedPresentationEnd =
      segmentTimingInfo.end.presentation;
    segment[timingInfoProperty].transmuxedDecodeEnd =
      segmentTimingInfo.end.decode;
    // mainly used as a reference for debugging
    segment[timingInfoProperty].baseMediaDecodeTime =
      segmentTimingInfo.baseMediaDecodeTime;
  }

  appendData_(segmentInfo, result) {
    const {
      type,
      data
    } = result;

    if (!data || !data.byteLength) {
      return;
    }

    if (type === 'audio' && this.audioDisabled_) {
      return;
    }

    const initSegment = this.getInitSegmentAndUpdateState_({
      type,
      initSegment: result.initSegment,
      playlist: segmentInfo.playlist,
      map: segmentInfo.isFmp4 ? segmentInfo.segment.map : null
    });

    this.appendToSourceBuffer_({ segmentInfo, type, initSegment, data });
  }

  /**
   * load a specific segment from a request into the buffer
   *
   * @private
   */
  loadSegment_(segmentInfo) {
    this.state = 'WAITING';
    this.pendingSegment_ = segmentInfo;
    this.trimBackBuffer_(segmentInfo);

    if (typeof segmentInfo.timestampOffset === 'number') {
      if (this.transmuxer_) {
        this.transmuxer_.postMessage({
          action: 'clearAllMp4Captions'
        });
      }
    }

    if (!this.hasEnoughInfoToLoad_()) {
      this.loadQueue_.push(() => {
        const buffered = this.buffered_();

        if (typeof segmentInfo.timestampOffset === 'number') {
          // The timestamp offset needs to be regenerated, as the buffer most likely
          // changed since the function was added to the queue. This is expected, as the
          // load is usually pending the main loader appending new segments.
          //
          // Note also that the overrideCheck property is set to true. This is because
          // isPendingTimestampOffset is set back to false after the first set of the
          // timestamp offset (before it was added to the queue). But the presence of
          // timestamp offset as a property of segmentInfo serves as enough evidence that
          // it should be regenerated.
          segmentInfo.timestampOffset = timestampOffsetForSegment({
            segmentTimeline: segmentInfo.timeline,
            currentTimeline: this.currentTimeline_,
            startOfSegment: segmentInfo.startOfSegment,
            buffered,
            overrideCheck: true
          });
        }

        delete segmentInfo.audioAppendStart;

        const audioBuffered = this.sourceUpdater_.audioBuffered();

        if (audioBuffered.length) {
          // Because the audio timestamp offset may have been changed by the main loader,
          // the audioAppendStart should be regenerated.
          //
          // Since the transmuxer is using the actual timing values, but the buffer is
          // adjusted by the timestamp offset, the value must be adjusted.
          segmentInfo.audioAppendStart = audioBuffered.end(audioBuffered.length - 1) -
            this.sourceUpdater_.audioTimestampOffset();
        }

        this.updateTransmuxerAndRequestSegment_(segmentInfo);
      });
      return;
    }

    this.updateTransmuxerAndRequestSegment_(segmentInfo);
  }

  updateTransmuxerAndRequestSegment_(segmentInfo) {
    // We'll update the source buffer's timestamp offset once we have transmuxed data, but
    // the transmuxer still needs to be updated before then.
    //
    // Even though keepOriginalTimestamps is set to true for the transmuxer, timestamp
    // offset must be passed to the transmuxer for stream correcting adjustments.
    if (this.shouldUpdateTransmuxerTimestampOffset_(segmentInfo.timestampOffset)) {
      this.gopBuffer_.length = 0;
      // gopsToAlignWith was set before the GOP buffer was cleared
      segmentInfo.gopsToAlignWith = [];
      this.timeMapping_ = 0;
      // reset values in the transmuxer since a discontinuity should start fresh
      this.transmuxer_.postMessage({
        action: 'reset'
      });
      this.transmuxer_.postMessage({
        action: 'setTimestampOffset',
        timestampOffset: segmentInfo.timestampOffset
      });
    }

    const simpleSegment = this.createSimplifiedSegmentObj_(segmentInfo);
    const isEndOfStream = this.isEndOfStream_(
      segmentInfo.mediaIndex,
      segmentInfo.playlist,
      segmentInfo.partIndex
    );
    const isWalkingForward = this.mediaIndex !== null;
    const isDiscontinuity = segmentInfo.timeline !== this.currentTimeline_ &&
      // currentTimeline starts at -1, so we shouldn't end the timeline switching to 0,
      // the first timeline
      segmentInfo.timeline > 0;
    const isEndOfTimeline = isEndOfStream || (isWalkingForward && isDiscontinuity);

    this.logger_(`Requesting ${segmentInfoString(segmentInfo)}`);

    segmentInfo.abortRequests = mediaSegmentRequest({
      xhr: this.vhs_.xhr,
      xhrOptions: this.xhrOptions_,
      decryptionWorker: this.decrypter_,
      segment: simpleSegment,
      handlePartialData: this.handlePartialData_,
      abortFn: this.handleAbort_.bind(this, segmentInfo),
      progressFn: this.handleProgress_.bind(this),
      trackInfoFn: this.handleTrackInfo_.bind(this),
      timingInfoFn: this.handleTimingInfo_.bind(this),
      videoSegmentTimingInfoFn: this.handleSegmentTimingInfo_.bind(this, 'video', segmentInfo.requestId),
      audioSegmentTimingInfoFn: this.handleSegmentTimingInfo_.bind(this, 'audio', segmentInfo.requestId),
      captionsFn: this.handleCaptions_.bind(this),
      isEndOfTimeline,
      endedTimelineFn: () => {
        this.logger_('received endedtimeline callback');
      },
      id3Fn: this.handleId3_.bind(this),

      dataFn: this.handleData_.bind(this),
      doneFn: this.segmentRequestFinished_.bind(this)
    });
  }

  /**
   * trim the back buffer so that we don't have too much data
   * in the source buffer
   *
   * @private
   *
   * @param {Object} segmentInfo - the current segment
   */
  trimBackBuffer_(segmentInfo) {
    const removeToTime = safeBackBufferTrimTime(
      this.seekable_(),
      this.currentTime_(),
      this.playlist_.targetDuration || 10
    );

    // Chrome has a hard limit of 150MB of
    // buffer and a very conservative "garbage collector"
    // We manually clear out the old buffer to ensure
    // we don't trigger the QuotaExceeded error
    // on the source buffer during subsequent appends

    if (removeToTime > 0) {
      this.remove(0, removeToTime);
    }
  }

  /**
   * created a simplified copy of the segment object with just the
   * information necessary to perform the XHR and decryption
   *
   * @private
   *
   * @param {Object} segmentInfo - the current segment
   * @return {Object} a simplified segment object copy
   */
  createSimplifiedSegmentObj_(segmentInfo) {
    const segment = segmentInfo.segment;
    const part = segmentInfo.part;

    const simpleSegment = {
      resolvedUri: part ? part.resolvedUri : segment.resolvedUri,
      byterange: part ? part.byterange : segment.byterange,
      requestId: segmentInfo.requestId,
      transmuxer: segmentInfo.transmuxer,
      audioAppendStart: segmentInfo.audioAppendStart,
      gopsToAlignWith: segmentInfo.gopsToAlignWith,
      part: segmentInfo.part
    };

    const previousSegment = segmentInfo.playlist.segments[segmentInfo.mediaIndex - 1];

    if (previousSegment && previousSegment.timeline === segment.timeline) {
      // The baseStartTime of a segment is used to handle rollover when probing the TS
      // segment to retrieve timing information. Since the probe only looks at the media's
      // times (e.g., PTS and DTS values of the segment), and doesn't consider the
      // player's time (e.g., player.currentTime()), baseStartTime should reflect the
      // media time as well. transmuxedDecodeEnd represents the end time of a segment, in
      // seconds of media time, so should be used here. The previous segment is used since
      // the end of the previous segment should represent the beginning of the current
      // segment, so long as they are on the same timeline.
      if (previousSegment.videoTimingInfo) {
        simpleSegment.baseStartTime =
          previousSegment.videoTimingInfo.transmuxedDecodeEnd;
      } else if (previousSegment.audioTimingInfo) {
        simpleSegment.baseStartTime =
          previousSegment.audioTimingInfo.transmuxedDecodeEnd;
      }
    }

    if (segment.key) {
      // if the media sequence is greater than 2^32, the IV will be incorrect
      // assuming 10s segments, that would be about 1300 years
      const iv = segment.key.iv || new Uint32Array([
        0, 0, 0, segmentInfo.mediaIndex + segmentInfo.playlist.mediaSequence
      ]);

      simpleSegment.key = this.segmentKey(segment.key);
      simpleSegment.key.iv = iv;
    }

    if (segment.map) {
      simpleSegment.map = this.initSegmentForMap(segment.map);
    }

    return simpleSegment;
  }

  saveTransferStats_(stats) {
    // every request counts as a media request even if it has been aborted
    // or canceled due to a timeout
    this.mediaRequests += 1;

    if (stats) {
      this.mediaBytesTransferred += stats.bytesReceived;
      this.mediaTransferDuration += stats.roundTripTime;
    }
  }

  saveBandwidthRelatedStats_(duration, stats) {
    // byteLength will be used for throughput, and should be based on bytes receieved,
    // which we only know at the end of the request and should reflect total bytes
    // downloaded rather than just bytes processed from components of the segment
    this.pendingSegment_.byteLength = stats.bytesReceived;

    if (duration < MIN_SEGMENT_DURATION_TO_SAVE_STATS) {
      this.logger_(`Ignoring segment's bandwidth because its duration of ${duration}` +
        ` is less than the min to record ${MIN_SEGMENT_DURATION_TO_SAVE_STATS}`);
      return;
    }

    this.bandwidth = stats.bandwidth;
    this.roundTrip = stats.roundTripTime;
  }

  handleTimeout_() {
    // although the VTT segment loader bandwidth isn't really used, it's good to
    // maintain functinality between segment loaders
    this.mediaRequestsTimedout += 1;
    this.bandwidth = 1;
    this.roundTrip = NaN;
    this.trigger('bandwidthupdate');
  }

  /**
   * Handle the callback from the segmentRequest function and set the
   * associated SegmentLoader state and errors if necessary
   *
   * @private
   */
  segmentRequestFinished_(error, simpleSegment, result) {
    // TODO handle special cases, e.g., muxed audio/video but only audio in the segment

    // check the call queue directly since this function doesn't need to deal with any
    // data, and can continue even if the source buffers are not set up and we didn't get
    // any data from the segment
    if (this.callQueue_.length) {
      this.callQueue_.push(this.segmentRequestFinished_.bind(this, error, simpleSegment, result));
      return;
    }

    this.saveTransferStats_(simpleSegment.stats);

    // The request was aborted and the SegmentLoader has already been reset
    if (!this.pendingSegment_) {
      return;
    }

    // the request was aborted and the SegmentLoader has already started
    // another request. this can happen when the timeout for an aborted
    // request triggers due to a limitation in the XHR library
    // do not count this as any sort of request or we risk double-counting
    if (simpleSegment.requestId !== this.pendingSegment_.requestId) {
      return;
    }

    // an error occurred from the active pendingSegment_ so reset everything
    if (error) {
      this.pendingSegment_ = null;
      this.state = 'READY';

      // aborts are not a true error condition and nothing corrective needs to be done
      if (error.code === REQUEST_ERRORS.ABORTED) {
        return;
      }

      this.pause();

      // the error is really just that at least one of the requests timed-out
      // set the bandwidth to a very low value and trigger an ABR switch to
      // take emergency action
      if (error.code === REQUEST_ERRORS.TIMEOUT) {
        this.handleTimeout_();
        return;
      }

      // if control-flow has arrived here, then the error is real
      // emit an error event to blacklist the current playlist
      this.mediaRequestsErrored += 1;
      this.error(error);
      this.trigger('error');
      return;
    }

    const segmentInfo = this.pendingSegment_;

    // the response was a success so set any bandwidth stats the request
    // generated for ABR purposes
    this.saveBandwidthRelatedStats_(segmentInfo.duration, simpleSegment.stats);

    segmentInfo.endOfAllRequests = simpleSegment.endOfAllRequests;

    if (result.gopInfo) {
      this.gopBuffer_ = updateGopBuffer(this.gopBuffer_, result.gopInfo, this.safeAppend_);
    }

    // Although we may have already started appending on progress, we shouldn't switch the
    // state away from loading until we are officially done loading the segment data.
    this.state = 'APPENDING';

    // used for testing
    this.trigger('appending');

    this.waitForAppendsToComplete_(segmentInfo);
  }

  setTimeMapping_(timeline) {
    const timelineMapping = this.syncController_.mappingForTimeline(timeline);

    if (timelineMapping !== null) {
      this.timeMapping_ = timelineMapping;
    }
  }

  updateMediaSecondsLoaded_(segment) {
    if (typeof segment.start === 'number' && typeof segment.end === 'number') {
      this.mediaSecondsLoaded += segment.end - segment.start;
    } else {
      this.mediaSecondsLoaded += segment.duration;
    }
  }

  shouldUpdateTransmuxerTimestampOffset_(timestampOffset) {
    if (timestampOffset === null) {
      return false;
    }

    // note that we're potentially using the same timestamp offset for both video and
    // audio

    if (this.loaderType_ === 'main' &&
        timestampOffset !== this.sourceUpdater_.videoTimestampOffset()) {
      return true;
    }

    if (!this.audioDisabled_ &&
        timestampOffset !== this.sourceUpdater_.audioTimestampOffset()) {
      return true;
    }

    return false;
  }

  trueSegmentStart_({
    currentStart,
    playlist,
    mediaIndex,
    firstVideoFrameTimeForData,
    currentVideoTimestampOffset,
    useVideoTimingInfo,
    videoTimingInfo,
    audioTimingInfo
  }) {
    if (typeof currentStart !== 'undefined') {
      // if start was set once, keep using it
      return currentStart;
    }

    if (!useVideoTimingInfo) {
      return audioTimingInfo.start;
    }

    const previousSegment = playlist.segments[mediaIndex - 1];

    // The start of a segment should be the start of the first full frame contained
    // within that segment. Since the transmuxer maintains a cache of incomplete data
    // from and/or the last frame seen, the start time may reflect a frame that starts
    // in the previous segment. Check for that case and ensure the start time is
    // accurate for the segment.
    if (mediaIndex === 0 ||
        !previousSegment ||
        typeof previousSegment.start === 'undefined' ||
        previousSegment.end !==
          (firstVideoFrameTimeForData + currentVideoTimestampOffset)) {
      return firstVideoFrameTimeForData;
    }

    return videoTimingInfo.start;
  }

  waitForAppendsToComplete_(segmentInfo) {
    if (!this.currentMediaInfo_) {
      this.error({
        message: 'No starting media returned, likely due to an unsupported media format.',
        blacklistDuration: Infinity
      });
      this.trigger('error');
      return;
    }
    // Although transmuxing is done, appends may not yet be finished. Throw a marker
    // on each queue this loader is responsible for to ensure that the appends are
    // complete.
    const {hasAudio, hasVideo, isMuxed} = this.currentMediaInfo_;
    const waitForVideo = this.loaderType_ === 'main' && hasVideo;
    // TODO: does this break partial support for muxed content?
    const waitForAudio = !this.audioDisabled_ && hasAudio && !isMuxed;

    segmentInfo.waitingOnAppends = 0;

    // segments with no data
    if (!segmentInfo.hasAppendedData_) {
      if (!segmentInfo.timingInfo && typeof segmentInfo.timestampOffset === 'number') {
        // When there's no audio or video data in the segment, there's no audio or video
        // timing information.
        //
        // If there's no audio or video timing information, then the timestamp offset
        // can't be adjusted to the appropriate value for the transmuxer and source
        // buffers.
        //
        // Therefore, the next segment should be used to set the timestamp offset.
        this.isPendingTimestampOffset_ = true;
      }

      // override settings for metadata only segments
      segmentInfo.timingInfo = {start: 0};
      segmentInfo.waitingOnAppends++;

      if (!this.isPendingTimestampOffset_) {
        // update the timestampoffset
        this.updateSourceBufferTimestampOffset_(segmentInfo);

        // make sure the metadata queue is processed even though we have
        // no video/audio data.
        this.processMetadataQueue_();
      }

      // append is "done" instantly with no data.
      this.checkAppendsDone_(segmentInfo);
      return;
    }

    // Since source updater could call back synchronously, do the increments first.
    if (waitForVideo) {
      segmentInfo.waitingOnAppends++;
    }
    if (waitForAudio) {
      segmentInfo.waitingOnAppends++;
    }

    if (waitForVideo) {
      this.sourceUpdater_.videoQueueCallback(this.checkAppendsDone_.bind(this, segmentInfo));
    }
    if (waitForAudio) {
      this.sourceUpdater_.audioQueueCallback(this.checkAppendsDone_.bind(this, segmentInfo));
    }
  }

  checkAppendsDone_(segmentInfo) {
    if (this.checkForAbort_(segmentInfo.requestId)) {
      return;
    }

    segmentInfo.waitingOnAppends--;

    if (segmentInfo.waitingOnAppends === 0) {
      this.handleAppendsDone_();
    }
  }

  checkForIllegalMediaSwitch(trackInfo) {
    const illegalMediaSwitchError =
      illegalMediaSwitch(this.loaderType_, this.currentMediaInfo_, trackInfo);

    if (illegalMediaSwitchError) {
      this.error({
        message: illegalMediaSwitchError,
        blacklistDuration: Infinity
      });
      this.trigger('error');
      return true;
    }

    return false;
  }

  updateSourceBufferTimestampOffset_(segmentInfo) {
    if (segmentInfo.timestampOffset === null ||
        // we don't yet have the start for whatever media type (video or audio) has
        // priority, timing-wise, so we must wait
        typeof segmentInfo.timingInfo.start !== 'number' ||
        // already updated the timestamp offset for this segment
        segmentInfo.changedTimestampOffset ||
        // the alt audio loader should not be responsible for setting the timestamp offset
        this.loaderType_ !== 'main') {
      return;
    }

    let didChange = false;

    // Primary timing goes by video, and audio is trimmed in the transmuxer, meaning that
    // the timing info here comes from video. In the event that the audio is longer than
    // the video, this will trim the start of the audio.
    // This also trims any offset from 0 at the beginning of the media
    segmentInfo.timestampOffset -= segmentInfo.timingInfo.start;
    // In the event that there are partial segment downloads, each will try to update the
    // timestamp offset. Retaining this bit of state prevents us from updating in the
    // future (within the same segment), however, there may be a better way to handle it.
    segmentInfo.changedTimestampOffset = true;

    if (segmentInfo.timestampOffset !== this.sourceUpdater_.videoTimestampOffset()) {
      this.sourceUpdater_.videoTimestampOffset(segmentInfo.timestampOffset);
      didChange = true;
    }

    if (segmentInfo.timestampOffset !== this.sourceUpdater_.audioTimestampOffset()) {
      this.sourceUpdater_.audioTimestampOffset(segmentInfo.timestampOffset);
      didChange = true;
    }

    if (didChange) {
      this.trigger('timestampoffset');
    }
  }

  updateTimingInfoEnd_(segmentInfo) {
    segmentInfo.timingInfo = segmentInfo.timingInfo || {};
    const useVideoTimingInfo =
      this.loaderType_ === 'main' && this.currentMediaInfo_.hasVideo;
    const prioritizedTimingInfo = useVideoTimingInfo && segmentInfo.videoTimingInfo ?
      segmentInfo.videoTimingInfo : segmentInfo.audioTimingInfo;

    if (!prioritizedTimingInfo) {
      return;
    }
    segmentInfo.timingInfo.end = typeof prioritizedTimingInfo.end === 'number' ?
      // End time may not exist in a case where we aren't parsing the full segment (one
      // current example is the case of fmp4), so use the rough duration to calculate an
      // end time.
      prioritizedTimingInfo.end : prioritizedTimingInfo.start + segmentInfo.duration;
  }

  /**
   * callback to run when appendBuffer is finished. detects if we are
   * in a good state to do things with the data we got, or if we need
   * to wait for more
   *
   * @private
   */
  handleAppendsDone_() {
    // appendsdone can cause an abort
    if (this.pendingSegment_) {
      this.trigger('appendsdone');
    }

    if (!this.pendingSegment_) {
      this.state = 'READY';
      // TODO should this move into this.checkForAbort to speed up requests post abort in
      // all appending cases?
      if (!this.paused()) {
        this.monitorBuffer_();
      }
      return;
    }

    const segmentInfo = this.pendingSegment_;

    // Now that the end of the segment has been reached, we can set the end time. It's
    // best to wait until all appends are done so we're sure that the primary media is
    // finished (and we have its end time).
    this.updateTimingInfoEnd_(segmentInfo);
    if (this.shouldSaveSegmentTimingInfo_) {
      // Timeline mappings should only be saved for the main loader. This is for multiple
      // reasons:
      //
      // 1) Only one mapping is saved per timeline, meaning that if both the audio loader
      //    and the main loader try to save the timeline mapping, whichever comes later
      //    will overwrite the first. In theory this is OK, as the mappings should be the
      //    same, however, it breaks for (2)
      // 2) In the event of a live stream, the initial live point will make for a somewhat
      //    arbitrary mapping. If audio and video streams are not perfectly in-sync, then
      //    the mapping will be off for one of the streams, dependent on which one was
      //    first saved (see (1)).
      // 3) Primary timing goes by video in VHS, so the mapping should be video.
      //
      // Since the audio loader will wait for the main loader to load the first segment,
      // the main loader will save the first timeline mapping, and ensure that there won't
      // be a case where audio loads two segments without saving a mapping (thus leading
      // to missing segment timing info).
      this.syncController_.saveSegmentTimingInfo({
        segmentInfo,
        shouldSaveTimelineMapping: this.loaderType_ === 'main'
      });
    }

    this.logger_(`Appended ${segmentInfoString(segmentInfo)}`);

    const segmentDurationMessage =
      getTroublesomeSegmentDurationMessage(segmentInfo, this.sourceType_);

    if (segmentDurationMessage) {
      if (segmentDurationMessage.severity === 'warn') {
        videojs.log.warn(segmentDurationMessage.message);
      } else {
        this.logger_(segmentDurationMessage.message);
      }
    }

    this.recordThroughput_(segmentInfo);
    this.pendingSegment_ = null;
    this.state = 'READY';

    // TODO minor, but for partial segment downloads, this can be done earlier to save
    // on bandwidth and download time
    if (segmentInfo.isSyncRequest) {
      this.trigger('syncinfoupdate');
      return;
    }

    this.addSegmentMetadataCue_(segmentInfo);
    this.fetchAtBuffer_ = true;
    if (this.currentTimeline_ !== segmentInfo.timeline) {
      this.timelineChangeController_.lastTimelineChange({
        type: this.loaderType_,
        from: this.currentTimeline_,
        to: segmentInfo.timeline
      });
      // If audio is not disabled, the main segment loader is responsible for updating
      // the audio timeline as well. If the content is video only, this won't have any
      // impact.
      if (this.loaderType_ === 'main' && !this.audioDisabled_) {
        this.timelineChangeController_.lastTimelineChange({
          type: 'audio',
          from: this.currentTimeline_,
          to: segmentInfo.timeline
        });
      }
    }
    this.currentTimeline_ = segmentInfo.timeline;

    // We must update the syncinfo to recalculate the seekable range before
    // the following conditional otherwise it may consider this a bad "guess"
    // and attempt to resync when the post-update seekable window and live
    // point would mean that this was the perfect segment to fetch
    this.trigger('syncinfoupdate');

    const segment = segmentInfo.segment;

    // If we previously appended a segment that ends more than 3 targetDurations before
    // the currentTime_ that means that our conservative guess was too conservative.
    // In that case, reset the loader state so that we try to use any information gained
    // from the previous request to create a new, more accurate, sync-point.
    if (segment.end &&
        this.currentTime_() - segment.end > segmentInfo.playlist.targetDuration * 3) {
      this.resetEverything();
      return;
    }

    const isWalkingForward = this.mediaIndex !== null;

    // Don't do a rendition switch unless we have enough time to get a sync segment
    // and conservatively guess
    if (isWalkingForward) {
      this.trigger('bandwidthupdate');
    }
    this.trigger('progress');

    this.mediaIndex = segmentInfo.mediaIndex;
    this.partIndex = segmentInfo.partIndex;

    // any time an update finishes and the last segment is in the
    // buffer, end the stream. this ensures the "ended" event will
    // fire if playback reaches that point.
    if (this.isEndOfStream_(segmentInfo.mediaIndex, segmentInfo.playlist, segmentInfo.partIndex)) {
      this.endOfStream();
    }

    // used for testing
    this.trigger('appended');

    if (!this.paused()) {
      this.monitorBuffer_();
    }
  }

  /**
   * Records the current throughput of the decrypt, transmux, and append
   * portion of the semgment pipeline. `throughput.rate` is a the cumulative
   * moving average of the throughput. `throughput.count` is the number of
   * data points in the average.
   *
   * @private
   * @param {Object} segmentInfo the object returned by loadSegment
   */
  recordThroughput_(segmentInfo) {
    if (segmentInfo.duration < MIN_SEGMENT_DURATION_TO_SAVE_STATS) {
      this.logger_(`Ignoring segment's throughput because its duration of ${segmentInfo.duration}` +
        ` is less than the min to record ${MIN_SEGMENT_DURATION_TO_SAVE_STATS}`);
      return;
    }

    const rate = this.throughput.rate;
    // Add one to the time to ensure that we don't accidentally attempt to divide
    // by zero in the case where the throughput is ridiculously high
    const segmentProcessingTime =
      Date.now() - segmentInfo.endOfAllRequests + 1;
    // Multiply by 8000 to convert from bytes/millisecond to bits/second
    const segmentProcessingThroughput =
      Math.floor((segmentInfo.byteLength / segmentProcessingTime) * 8 * 1000);

    // This is just a cumulative moving average calculation:
    //   newAvg = oldAvg + (sample - oldAvg) / (sampleCount + 1)
    this.throughput.rate +=
      (segmentProcessingThroughput - rate) / (++this.throughput.count);
  }

  /**
   * Adds a cue to the segment-metadata track with some metadata information about the
   * segment
   *
   * @private
   * @param {Object} segmentInfo
   *        the object returned by loadSegment
   * @method addSegmentMetadataCue_
   */
  addSegmentMetadataCue_(segmentInfo) {
    if (!this.segmentMetadataTrack_) {
      return;
    }

    const segment = segmentInfo.segment;
    const start = segment.start;
    const end = segment.end;

    // Do not try adding the cue if the start and end times are invalid.
    if (!finite(start) || !finite(end)) {
      return;
    }

    removeCuesFromTrack(start, end, this.segmentMetadataTrack_);

    const Cue = window.WebKitDataCue || window.VTTCue;
    const value = {
      custom: segment.custom,
      dateTimeObject: segment.dateTimeObject,
      dateTimeString: segment.dateTimeString,
      bandwidth: segmentInfo.playlist.attributes.BANDWIDTH,
      resolution: segmentInfo.playlist.attributes.RESOLUTION,
      codecs: segmentInfo.playlist.attributes.CODECS,
      byteLength: segmentInfo.byteLength,
      uri: segmentInfo.uri,
      timeline: segmentInfo.timeline,
      playlist: segmentInfo.playlist.id,
      start,
      end
    };
    const data = JSON.stringify(value);
    const cue = new Cue(start, end, data);

    // Attach the metadata to the value property of the cue to keep consistency between
    // the differences of WebKitDataCue in safari and VTTCue in other browsers
    cue.value = value;

    this.segmentMetadataTrack_.addCue(cue);
  }
}<|MERGE_RESOLUTION|>--- conflicted
+++ resolved
@@ -1016,12 +1016,9 @@
           this.logger_(`currently processing part (index ${this.partIndex}) no longer exists.`);
           this.resetLoader();
 
-<<<<<<< HEAD
-=======
           // We want to throw away the partIndex and the data associated with it,
           // as the part was dropped from our current playlists segment.
           // The mediaIndex will still be valid so keep that around.
->>>>>>> b33e1091
           this.mediaIndex = mediaIndex;
         }
       }
@@ -1365,11 +1362,7 @@
       return null;
     }
 
-<<<<<<< HEAD
     let nextPartIndex = null;
-=======
-    let nextPartIndex = typeof currentPartIndex === 'number' ? currentPartIndex + 1 : 0;
->>>>>>> b33e1091
     let nextMediaIndex = null;
     let startOfSegment;
     let isSyncRequest = false;
@@ -1388,19 +1381,11 @@
 
       startOfSegment = segment.end ? segment.end : lastBufferedEnd;
 
-<<<<<<< HEAD
       if (segment.parts && segment.parts[partIndex + 1]) {
         nextMediaIndex = currentMediaIndex;
         nextPartIndex = partIndex + 1;
       } else {
         nextMediaIndex = currentMediaIndex + 1;
-=======
-      if (!segment.parts || !segment.parts.length || !segment.parts[nextPartIndex]) {
-        nextMediaIndex = currentMediaIndex + 1;
-        nextPartIndex = 0;
-      } else {
-        nextMediaIndex = currentMediaIndex;
->>>>>>> b33e1091
       }
 
     // There is a sync-point but the lack of a mediaIndex indicates that
