--- conflicted
+++ resolved
@@ -140,10 +140,7 @@
     startOfSegment,
     duration,
     segment,
-<<<<<<< HEAD
     part,
-=======
->>>>>>> 458be2c2
     playlist: {
       mediaSequence: seq,
       id,
@@ -162,31 +159,15 @@
   } else if (segmentInfo.isSyncRequest) {
     selection = 'getSyncSegmentCandidate (isSyncRequest)';
   }
-<<<<<<< HEAD
-
-  const hasPartIndex = typeof partIndex === 'number';
-  const name = segmentInfo.segment.uri ? 'segment' : 'pre-segment';
-  const partCount = segment.parts ? segment.parts.length : 0;
-  const preloadPartCount = segment.preloadHints ?
-    segment.preloadHints.filter((h) => h.type === 'PART').length :
-    0;
-  const zeroBasedPartCount = partCount + preloadPartCount - 1 - (preloadPartCount > 0 ? 1 : 0);
-
-  return `${name} [${seq + index}/${seq + segmentLen}]` +
-    (hasPartIndex ? ` part [${partIndex}/${zeroBasedPartCount}]` : '') +
-    ` segment start/end [${segment.start} => ${segment.end}]` +
-    (hasPartIndex ? ` part start/end [${part.start} => ${part.end}]` : '') +
-=======
-  const {start, end} = segment;
+
   const hasPartIndex = typeof partIndex === 'number';
   const name = segmentInfo.segment.uri ? 'segment' : 'pre-segment';
   const totalParts = hasPartIndex ? getKnownPartCount({preloadSegment: segment}) - 1 : 0;
 
-  return `${name} [${index}/${segmentLen}]` +
+  return `${name} [${seq + index}/${seq + segmentLen}]` +
     (hasPartIndex ? ` part [${partIndex}/${totalParts}]` : '') +
-    ` mediaSequenceNumber [${seq}/${seq + segmentLen}]` +
-    ` start/end [${start} => ${end}]` +
->>>>>>> 458be2c2
+    ` segment start/end [${segment.start} => ${segment.end}]` +
+    (hasPartIndex ? ` part start/end [${part.start} => ${part.end}]` : '') +
     ` startOfSegment [${startOfSegment}]` +
     ` duration [${duration}]` +
     ` timeline [${timeline}]` +
