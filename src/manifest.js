import videojs from 'video.js';
import window from 'global/window';
import { Parser as M3u8Parser } from 'm3u8-parser';
import { resolveUrl } from './resolve-url';
import { getLastParts } from './playlist.js';

const { log } = videojs;

export const createPlaylistID = (index, uri) => {
  return `${index}-${uri}`;
};

/**
 * Parses a given m3u8 playlist
 *
 * @param {Function} [onwarn]
 *        a function to call when the parser triggers a warning event.
 * @param {Function} [oninfo]
 *        a function to call when the parser triggers an info event.
 * @param {string} manifestString
 *        The downloaded manifest string
 * @param {Object[]} [customTagParsers]
 *        An array of custom tag parsers for the m3u8-parser instance
 * @param {Object[]} [customTagMappers]
 *        An array of custom tag mappers for the m3u8-parser instance
 * @param {boolean} [experimentalLLHLS=false]
 *        Whether to keep ll-hls features in the manifest after parsing.
 * @return {Object}
 *         The manifest object
 */
export const parseManifest = ({
  onwarn,
  oninfo,
  manifestString,
  customTagParsers = [],
  customTagMappers = [],
  experimentalLLHLS
}) => {
  const parser = new M3u8Parser();

  if (onwarn) {
    parser.on('warn', onwarn);
  }
  if (oninfo) {
    parser.on('info', oninfo);
  }

  customTagParsers.forEach(customParser => parser.addParser(customParser));
  customTagMappers.forEach(mapper => parser.addTagMapper(mapper));

  parser.push(manifestString);
  parser.end();

  const manifest = parser.manifest;

  // remove llhls features from the parsed manifest
  // if we don't want llhls support.
  if (!experimentalLLHLS) {
    [
      'preloadSegment',
      'skip',
      'serverControl',
      'renditionReports',
      'partInf',
      'partTargetDuration'
    ].forEach(function(k) {
      if (manifest.hasOwnProperty(k)) {
        delete manifest[k];
      }
    });

    if (manifest.segments) {
      manifest.segments.forEach(function(segment) {
        ['parts', 'preloadHints'].forEach(function(k) {
          if (segment.hasOwnProperty(k)) {
            delete segment[k];
          }
        });
      });
    }
  }
  if (!manifest.targetDuration) {
    let targetDuration = 10;

    if (manifest.segments && manifest.segments.length) {
      targetDuration = manifest
        .segments.reduce((acc, s) => Math.max(acc, s.duration), 0);
    }

    if (onwarn) {
      onwarn(`manifest has no targetDuration defaulting to ${targetDuration}`);
    }
    manifest.targetDuration = targetDuration;
  }

  const parts = getLastParts(manifest);

  if (parts.length && !manifest.partTargetDuration) {
<<<<<<< HEAD
    let partTargetDuration = (manifest.targetDuration / parts.length);

    if (manifest.segments && manifest.segments.length) {
      partTargetDuration = parts.reduce((acc, p) => Math.max(acc, p.duration), 0);
    }

    if (onwarn) {
      onwarn(`manifest has no partTargetDuration defaulting to ${partTargetDuration}`);
=======
    const partTargetDuration = parts.reduce((acc, p) => Math.max(acc, p.duration), 0);

    if (onwarn) {
      onwarn(`manifest has no partTargetDuration defaulting to ${partTargetDuration}`);
      log.error('LL-HLS manifest has parts but lacks required #EXT-X-PART-INF:PART-TARGET value. See https://datatracker.ietf.org/doc/html/draft-pantos-hls-rfc8216bis-09#section-4.4.3.7. Playback is not guaranteed.');
>>>>>>> 458be2c2
    }
    manifest.partTargetDuration = partTargetDuration;
  }

  return manifest;
};

/**
 * Loops through all supported media groups in master and calls the provided
 * callback for each group
 *
 * @param {Object} master
 *        The parsed master manifest object
 * @param {Function} callback
 *        Callback to call for each media group
 */
export const forEachMediaGroup = (master, callback) => {
  if (!master.mediaGroups) {
    return;
  }
  ['AUDIO', 'SUBTITLES'].forEach((mediaType) => {
    if (!master.mediaGroups[mediaType]) {
      return;
    }
    for (const groupKey in master.mediaGroups[mediaType]) {
      for (const labelKey in master.mediaGroups[mediaType][groupKey]) {
        const mediaProperties = master.mediaGroups[mediaType][groupKey][labelKey];

        callback(mediaProperties, mediaType, groupKey, labelKey);
      }
    }
  });
};

/**
 * Adds properties and attributes to the playlist to keep consistent functionality for
 * playlists throughout VHS.
 *
 * @param {Object} config
 *        Arguments object
 * @param {Object} config.playlist
 *        The media playlist
 * @param {string} [config.uri]
 *        The uri to the media playlist (if media playlist is not from within a master
 *        playlist)
 * @param {string} id
 *        ID to use for the playlist
 */
export const setupMediaPlaylist = ({ playlist, uri, id }) => {
  playlist.id = id;

  if (uri) {
    // For media playlists, m3u8-parser does not have access to a URI, as HLS media
    // playlists do not contain their own source URI, but one is needed for consistency in
    // VHS.
    playlist.uri = uri;
  }

  // For HLS master playlists, even though certain attributes MUST be defined, the
  // stream may still be played without them.
  // For HLS media playlists, m3u8-parser does not attach an attributes object to the
  // manifest.
  //
  // To avoid undefined reference errors through the project, and make the code easier
  // to write/read, add an empty attributes object for these cases.
  playlist.attributes = playlist.attributes || {};
};

/**
 * Adds ID, resolvedUri, and attributes properties to each playlist of the master, where
 * necessary. In addition, creates playlist IDs for each playlist and adds playlist ID to
 * playlist references to the playlists array.
 *
 * @param {Object} master
 *        The master playlist
 */
export const setupMediaPlaylists = (master) => {
  let i = master.playlists.length;

  while (i--) {
    const playlist = master.playlists[i];

    setupMediaPlaylist({
      playlist,
      id: createPlaylistID(i, playlist.uri)
    });
    playlist.resolvedUri = resolveUrl(master.uri, playlist.uri);
    master.playlists[playlist.id] = playlist;
    // URI reference added for backwards compatibility
    master.playlists[playlist.uri] = playlist;

    // Although the spec states an #EXT-X-STREAM-INF tag MUST have a BANDWIDTH attribute,
    // the stream can be played without it. Although an attributes property may have been
    // added to the playlist to prevent undefined references, issue a warning to fix the
    // manifest.
    if (!playlist.attributes.BANDWIDTH) {
      log.warn('Invalid playlist STREAM-INF detected. Missing BANDWIDTH attribute.');
    }
  }
};

/**
 * Adds resolvedUri properties to each media group.
 *
 * @param {Object} master
 *        The master playlist
 */
export const resolveMediaGroupUris = (master) => {
  forEachMediaGroup(master, (properties) => {
    if (properties.uri) {
      properties.resolvedUri = resolveUrl(master.uri, properties.uri);
    }
  });
};

/**
 * Creates a master playlist wrapper to insert a sole media playlist into.
 *
 * @param {Object} media
 *        Media playlist
 * @param {string} uri
 *        The media URI
 *
 * @return {Object}
 *         Master playlist
 */
export const masterForMedia = (media, uri) => {
  const id = createPlaylistID(0, uri);
  const master = {
    mediaGroups: {
      'AUDIO': {},
      'VIDEO': {},
      'CLOSED-CAPTIONS': {},
      'SUBTITLES': {}
    },
    uri: window.location.href,
    resolvedUri: window.location.href,
    playlists: [{
      uri,
      id,
      resolvedUri: uri,
      // m3u8-parser does not attach an attributes property to media playlists so make
      // sure that the property is attached to avoid undefined reference errors
      attributes: {}
    }]
  };

  // set up ID reference
  master.playlists[id] = master.playlists[0];
  // URI reference added for backwards compatibility
  master.playlists[uri] = master.playlists[0];

  return master;
};

/**
 * Does an in-place update of the master manifest to add updated playlist URI references
 * as well as other properties needed by VHS that aren't included by the parser.
 *
 * @param {Object} master
 *        Master manifest object
 * @param {string} uri
 *        The source URI
 */
export const addPropertiesToMaster = (master, uri) => {
  master.uri = uri;

  for (let i = 0; i < master.playlists.length; i++) {
    if (!master.playlists[i].uri) {
      // Set up phony URIs for the playlists since playlists are referenced by their URIs
      // throughout VHS, but some formats (e.g., DASH) don't have external URIs
      // TODO: consider adding dummy URIs in mpd-parser
      const phonyUri = `placeholder-uri-${i}`;

      master.playlists[i].uri = phonyUri;
    }
  }

  forEachMediaGroup(master, (properties, mediaType, groupKey, labelKey) => {
    const groupId = `placeholder-uri-${mediaType}-${groupKey}-${labelKey}`;

    if (!properties.playlists || !properties.playlists.length) {
      properties.playlists = [Object.assign({}, properties)];
    }

    properties.playlists.forEach(function(p, i) {
      const id = createPlaylistID(i, groupId);

      if (p.uri) {
        p.resolvedUri = p.resolvedUri || resolveUrl(master.uri, p.uri);
      } else {
        // DEPRECATED, this has been added to prevent a breaking change.
        // previously we only ever had a single media group playlist, so
        // we mark the first playlist uri without prepending the index as we used to
        // ideally we would do all of the playlists the same way.
        p.uri = i === 0 ? groupId : id;

        // don't resolve a placeholder uri to an absolute url, just use
        // the placeholder again
        p.resolvedUri = p.uri;
      }

      p.id = p.id || id;

      // add an empty attributes object, all playlists are
      // expected to have this.
      p.attributes = p.attributes || {};

      // setup ID and URI references (URI for backwards compatibility)
      master.playlists[p.id] = p;
      master.playlists[p.uri] = p;
    });

  });

  setupMediaPlaylists(master);
  resolveMediaGroupUris(master);
};<|MERGE_RESOLUTION|>--- conflicted
+++ resolved
@@ -96,22 +96,11 @@
   const parts = getLastParts(manifest);
 
   if (parts.length && !manifest.partTargetDuration) {
-<<<<<<< HEAD
-    let partTargetDuration = (manifest.targetDuration / parts.length);
-
-    if (manifest.segments && manifest.segments.length) {
-      partTargetDuration = parts.reduce((acc, p) => Math.max(acc, p.duration), 0);
-    }
-
-    if (onwarn) {
-      onwarn(`manifest has no partTargetDuration defaulting to ${partTargetDuration}`);
-=======
     const partTargetDuration = parts.reduce((acc, p) => Math.max(acc, p.duration), 0);
 
     if (onwarn) {
       onwarn(`manifest has no partTargetDuration defaulting to ${partTargetDuration}`);
       log.error('LL-HLS manifest has parts but lacks required #EXT-X-PART-INF:PART-TARGET value. See https://datatracker.ietf.org/doc/html/draft-pantos-hls-rfc8216bis-09#section-4.4.3.7. Playback is not guaranteed.');
->>>>>>> 458be2c2
     }
     manifest.partTargetDuration = partTargetDuration;
   }
