/**
 * @file playlist-loader.js
 *
 * A state machine that manages the loading, caching, and updating of
 * M3U8 playlists.
 *
 */
import { resolveUrl, resolveManifestRedirect } from './resolve-url';
import videojs from 'video.js';
import window from 'global/window';
import logger from './util/logger';
import {
  parseManifest,
  addPropertiesToMaster,
  masterForMedia,
  setupMediaPlaylist
} from './manifest';

const { mergeOptions, EventTarget } = videojs;

/**
 * Returns a new segment object with properties and
 * the parts array merged.
 *
 * @param {Object} a the old segment
 * @param {Object} b the new segment
 *
 * @return {Object} the merged segment
 */
export const updateSegment = (a, b) => {
  if (!a) {
    return b;
  }

  const result = mergeOptions(a, b);

<<<<<<< HEAD
  // only the old segment has parts
=======
  // if only the old segment has parts
>>>>>>> b33e1091
  // then the parts are no longer valid
  if (a.parts && !b.parts) {
    delete result.parts;
  // if both segments have parts
  // copy part propeties from the old segment
  // to the new one.
  } else if (a.parts && b.parts) {
    for (let i = 0; i < b.parts.length; i++) {
      if (a.parts && a.parts[i]) {
        result.parts[i] = mergeOptions(a.parts[i], b.parts[i]);
      }
    }
  }

  return result;
};

/**
 * Returns a new array of segments that is the result of merging
 * properties from an older list of segments onto an updated
<<<<<<< HEAD
 * list. No properties on the updated playlist will be overridden.
=======
 * list. No properties on the updated playlist will be ovewritten.
>>>>>>> b33e1091
 *
 * @param {Array} original the outdated list of segments
 * @param {Array} update the updated list of segments
 * @param {number=} offset the index of the first update
 * segment in the original segment list. For non-live playlists,
 * this should always be zero and does not need to be
 * specified. For live playlists, it should be the difference
 * between the media sequence numbers in the original and updated
 * playlists.
 * @return {Array} a list of merged segment objects
 */
export const updateSegments = (original, update, offset) => {
  const oldSegments = original.slice();
  const result = update.slice();

  offset = offset || 0;
  const length = Math.min(original.length, update.length + offset);

  for (let i = offset; i < length; i++) {
    const newIndex = i - offset;

    result[newIndex] = updateSegment(oldSegments[i], result[newIndex]);
  }
  return result;
};

export const resolveSegmentUris = (segment, baseUri) => {
<<<<<<< HEAD
  // preloadSegment will not have a uri at all
=======
  // preloadSegments will not have a uri at all
>>>>>>> b33e1091
  // as the segment isn't actually in the manifest yet, only parts
  if (!segment.resolvedUri && segment.uri) {
    segment.resolvedUri = resolveUrl(baseUri, segment.uri);
  }
  if (segment.key && !segment.key.resolvedUri) {
    segment.key.resolvedUri = resolveUrl(baseUri, segment.key.uri);
  }
  if (segment.map && !segment.map.resolvedUri) {
    segment.map.resolvedUri = resolveUrl(baseUri, segment.map.uri);
  }
  if (segment.parts && segment.parts.length) {
    segment.parts.forEach((p) => {
      if (p.resolvedUri) {
        return;
      }
      p.resolvedUri = resolveUrl(baseUri, p.uri);
    });
  }

  if (segment.preloadHints && segment.preloadHints.length) {
    segment.preloadHints.forEach((p) => {
      if (p.resolvedUri) {
        return;
      }
      p.resolvedUri = resolveUrl(baseUri, p.uri);
    });
  }
<<<<<<< HEAD
};

const getAllSegments = function(media) {
  const segments = media.segments || [];

  // a preloadSegment with only preloadHints is not currently
  // a usable segment, only include a preloadSegment that has
  // parts.
  if (media.preloadSegment && media.preloadSegment.parts) {
    segments.push(media.preloadSegment);
  }

  return segments;
=======
>>>>>>> b33e1091
};

// consider the playlist unchanged if the playlist object is the same or
// the number of segments is equal, the media sequence number is unchanged,
// and this playlist hasn't become the end of the playlist
export const isPlaylistUnchanged = (a, b) => a === b ||
  (a.segments && b.segments && a.segments.length === b.segments.length &&
   a.endList === b.endList &&
   a.mediaSequence === b.mediaSequence);

/**
  * Returns a new master playlist that is the result of merging an
  * updated media playlist into the original version. If the
  * updated media playlist does not match any of the playlist
  * entries in the original master playlist, null is returned.
  *
  * @param {Object} master a parsed master M3U8 object
  * @param {Object} media a parsed media M3U8 object
  * @return {Object} a new object that represents the original
  * master playlist with the updated media playlist merged in, or
  * null if the merge produced no change.
  */
export const updateMaster = (master, media, unchangedCheck = isPlaylistUnchanged) => {
  const result = mergeOptions(master, {});
  const playlist = result.playlists[media.id];

  if (!playlist) {
    return null;
  }

  if (unchangedCheck(playlist, media)) {
    return null;
  }

  const mergedPlaylist = mergeOptions(playlist, media);

  media.segments = getAllSegments(media);

  // if the update could overlap existing segment information, merge the two segment lists
  if (playlist.segments) {
    mergedPlaylist.segments = updateSegments(
      playlist.segments,
      media.segments,
      media.mediaSequence - playlist.mediaSequence
    );
  }

  // resolve any segment URIs to prevent us from having to do it later
  mergedPlaylist.segments.forEach((segment) => {
    resolveSegmentUris(segment, mergedPlaylist.resolvedUri);
  });

  // TODO Right now in the playlists array there are two references to each playlist, one
  // that is referenced by index, and one by URI. The index reference may no longer be
  // necessary.
  for (let i = 0; i < result.playlists.length; i++) {
    if (result.playlists[i].id === media.id) {
      result.playlists[i] = mergedPlaylist;
    }
  }
  result.playlists[media.id] = mergedPlaylist;
  // URI reference added for backwards compatibility
  result.playlists[media.uri] = mergedPlaylist;

  return result;
};

/**
 * Calculates the time to wait before refreshing a live playlist
 *
 * @param {Object} media
 *        The current media
 * @param {boolean} update
 *        True if there were any updates from the last refresh, false otherwise
 * @return {number}
 *         The time in ms to wait before refreshing the live playlist
 */
export const refreshDelay = (media, update) => {
  const lastSegment = media.segments[media.segments.length - 1];
  const lastPart = lastSegment && lastSegment.parts && lastSegment.parts[lastSegment.parts.length - 1];
  const lastDuration = lastPart && lastPart.duration || lastSegment && lastSegment.duration;

  if (update && lastDuration) {
    return lastDuration * 1000;
  }

  // if the playlist is unchanged since the last reload or last segment duration
  // cannot be determined, try again after half the target duration
  return (media.partTargetDuration || media.targetDuration || 10) * 500;
};

/**
 * Load a playlist from a remote location
 *
 * @class PlaylistLoader
 * @extends Stream
 * @param {string|Object} src url or object of manifest
 * @param {boolean} withCredentials the withCredentials xhr option
 * @class
 */
export default class PlaylistLoader extends EventTarget {
  constructor(src, vhs, options = { }) {
    super();

    if (!src) {
      throw new Error('A non-empty playlist URL or object is required');
    }
    this.logger_ = logger('PlaylistLoader');

    const { withCredentials = false, handleManifestRedirects = false } = options;

    this.src = src;
    this.vhs_ = vhs;
    this.withCredentials = withCredentials;
    this.handleManifestRedirects = handleManifestRedirects;

    const vhsOptions = vhs.options_;

    this.customTagParsers = (vhsOptions && vhsOptions.customTagParsers) || [];
    this.customTagMappers = (vhsOptions && vhsOptions.customTagMappers) || [];
    this.experimentalLLHLS = (vhsOptions && vhsOptions.experimentalLLHLS) || false;

    // initialize the loader state
    this.state = 'HAVE_NOTHING';

    // live playlist staleness timeout
    this.on('mediaupdatetimeout', () => {
      if (this.state !== 'HAVE_METADATA') {
        // only refresh the media playlist if no other activity is going on
        return;
      }

      this.state = 'HAVE_CURRENT_METADATA';

      this.request = this.vhs_.xhr({
        uri: resolveUrl(this.master.uri, this.media().uri),
        withCredentials: this.withCredentials
      }, (error, req) => {
        // disposed
        if (!this.request) {
          return;
        }

        if (error) {
          return this.playlistRequestError(this.request, this.media(), 'HAVE_METADATA');
        }

        this.haveMetadata({
          playlistString: this.request.responseText,
          url: this.media().uri,
          id: this.media().id
        });
      });
    });
  }

  playlistRequestError(xhr, playlist, startingState) {
    const {
      uri,
      id
    } = playlist;

    // any in-flight request is now finished
    this.request = null;

    if (startingState) {
      this.state = startingState;
    }

    this.error = {
      playlist: this.master.playlists[id],
      status: xhr.status,
      message: `HLS playlist request error at URL: ${uri}.`,
      responseText: xhr.responseText,
      code: (xhr.status >= 500) ? 4 : 2
    };

    this.trigger('error');
  }

  /**
   * Update the playlist loader's state in response to a new or updated playlist.
   *
   * @param {string} [playlistString]
   *        Playlist string (if playlistObject is not provided)
   * @param {Object} [playlistObject]
   *        Playlist object (if playlistString is not provided)
   * @param {string} url
   *        URL of playlist
   * @param {string} id
   *        ID to use for playlist
   */
  haveMetadata({ playlistString, playlistObject, url, id }) {
    // any in-flight request is now finished
    this.request = null;
    this.state = 'HAVE_METADATA';

    const playlist = playlistObject || parseManifest({
      onwarn: ({message}) => this.logger_(`m3u8-parser warn for ${id}: ${message}`),
      oninfo: ({message}) => this.logger_(`m3u8-parser info for ${id}: ${message}`),
      manifestString: playlistString,
      customTagParsers: this.customTagParsers,
      customTagMappers: this.customTagMappers,
      experimentalLLHLS: this.experimentalLLHLS
    });

    playlist.lastRequest = Date.now();

    setupMediaPlaylist({
      playlist,
      uri: url,
      id
    });

    // merge this playlist into the master
    const update = updateMaster(this.master, playlist);

    this.targetDuration = playlist.partTargetDuration || playlist.targetDuration;

    if (update) {
      this.master = update;
      this.media_ = this.master.playlists[id];
    } else {
      this.trigger('playlistunchanged');
    }

    // refresh live playlists after a target duration passes
    if (!this.media().endList) {
      window.clearTimeout(this.mediaUpdateTimeout);
      this.mediaUpdateTimeout = window.setTimeout(() => {
        this.trigger('mediaupdatetimeout');
      }, refreshDelay(this.media(), !!update));
    }

    this.trigger('loadedplaylist');
  }

  /**
    * Abort any outstanding work and clean up.
    */
  dispose() {
    this.trigger('dispose');
    this.stopRequest();
    window.clearTimeout(this.mediaUpdateTimeout);
    window.clearTimeout(this.finalRenditionTimeout);

    this.off();
  }

  stopRequest() {
    if (this.request) {
      const oldRequest = this.request;

      this.request = null;
      oldRequest.onreadystatechange = null;
      oldRequest.abort();
    }
  }

  /**
    * When called without any arguments, returns the currently
    * active media playlist. When called with a single argument,
    * triggers the playlist loader to asynchronously switch to the
    * specified media playlist. Calling this method while the
    * loader is in the HAVE_NOTHING causes an error to be emitted
    * but otherwise has no effect.
    *
    * @param {Object=} playlist the parsed media playlist
    * object to switch to
    * @param {boolean=} shouldDelay whether we should delay the request by half target duration
    *
    * @return {Playlist} the current loaded media
    */
  media(playlist, shouldDelay) {
    // getter
    if (!playlist) {
      return this.media_;
    }

    // setter
    if (this.state === 'HAVE_NOTHING') {
      throw new Error('Cannot switch media playlist from ' + this.state);
    }

    // find the playlist object if the target playlist has been
    // specified by URI
    if (typeof playlist === 'string') {
      if (!this.master.playlists[playlist]) {
        throw new Error('Unknown playlist URI: ' + playlist);
      }
      playlist = this.master.playlists[playlist];
    }

    window.clearTimeout(this.finalRenditionTimeout);

    if (shouldDelay) {
      const delay = ((playlist.partTargetDuration || playlist.targetDuration) / 2) * 1000 || 5 * 1000;

      this.finalRenditionTimeout =
        window.setTimeout(this.media.bind(this, playlist, false), delay);
      return;
    }

    const startingState = this.state;
    const mediaChange = !this.media_ || playlist.id !== this.media_.id;

    // switch to fully loaded playlists immediately
    if (this.master.playlists[playlist.id].endList ||
        // handle the case of a playlist object (e.g., if using vhs-json with a resolved
        // media playlist or, for the case of demuxed audio, a resolved audio media group)
        (playlist.endList && playlist.segments.length)) {
      // abort outstanding playlist requests
      if (this.request) {
        this.request.onreadystatechange = null;
        this.request.abort();
        this.request = null;
      }
      this.state = 'HAVE_METADATA';
      this.media_ = playlist;

      // trigger media change if the active media has been updated
      if (mediaChange) {
        this.trigger('mediachanging');

        if (startingState === 'HAVE_MASTER') {
          // The initial playlist was a master manifest, and the first media selected was
          // also provided (in the form of a resolved playlist object) as part of the
          // source object (rather than just a URL). Therefore, since the media playlist
          // doesn't need to be requested, loadedmetadata won't trigger as part of the
          // normal flow, and needs an explicit trigger here.
          this.trigger('loadedmetadata');
        } else {
          this.trigger('mediachange');
        }
      }
      return;
    }

    // switching to the active playlist is a no-op
    if (!mediaChange) {
      return;
    }

    this.state = 'SWITCHING_MEDIA';

    // there is already an outstanding playlist request
    if (this.request) {
      if (playlist.resolvedUri === this.request.url) {
        // requesting to switch to the same playlist multiple times
        // has no effect after the first
        return;
      }
      this.request.onreadystatechange = null;
      this.request.abort();
      this.request = null;
    }

    // request the new playlist
    if (this.media_) {
      this.trigger('mediachanging');
    }

    this.request = this.vhs_.xhr({
      uri: playlist.resolvedUri,
      withCredentials: this.withCredentials
    }, (error, req) => {
      // disposed
      if (!this.request) {
        return;
      }

      playlist.lastRequest = Date.now();

      playlist.resolvedUri = resolveManifestRedirect(this.handleManifestRedirects, playlist.resolvedUri, req);

      if (error) {
        return this.playlistRequestError(this.request, playlist, startingState);
      }

      this.haveMetadata({
        playlistString: req.responseText,
        url: playlist.uri,
        id: playlist.id
      });

      // fire loadedmetadata the first time a media playlist is loaded
      if (startingState === 'HAVE_MASTER') {
        this.trigger('loadedmetadata');
      } else {
        this.trigger('mediachange');
      }
    });
  }

  /**
   * pause loading of the playlist
   */
  pause() {
    this.stopRequest();
    window.clearTimeout(this.mediaUpdateTimeout);
    if (this.state === 'HAVE_NOTHING') {
      // If we pause the loader before any data has been retrieved, its as if we never
      // started, so reset to an unstarted state.
      this.started = false;
    }
    // Need to restore state now that no activity is happening
    if (this.state === 'SWITCHING_MEDIA') {
      // if the loader was in the process of switching media, it should either return to
      // HAVE_MASTER or HAVE_METADATA depending on if the loader has loaded a media
      // playlist yet. This is determined by the existence of loader.media_
      if (this.media_) {
        this.state = 'HAVE_METADATA';
      } else {
        this.state = 'HAVE_MASTER';
      }
    } else if (this.state === 'HAVE_CURRENT_METADATA') {
      this.state = 'HAVE_METADATA';
    }
  }

  /**
   * start loading of the playlist
   */
  load(shouldDelay) {
    window.clearTimeout(this.mediaUpdateTimeout);

    const media = this.media();

    if (shouldDelay) {
      const delay = media ? ((media.partTargetDuration || media.targetDuration) / 2) * 1000 : 5 * 1000;

      this.mediaUpdateTimeout = window.setTimeout(() => this.load(), delay);
      return;
    }

    if (!this.started) {
      this.start();
      return;
    }

    if (media && !media.endList) {
      this.trigger('mediaupdatetimeout');
    } else {
      this.trigger('loadedplaylist');
    }
  }

  /**
   * start loading of the playlist
   */
  start() {
    this.started = true;

    if (typeof this.src === 'object') {
      // in the case of an entirely constructed manifest object (meaning there's no actual
      // manifest on a server), default the uri to the page's href
      if (!this.src.uri) {
        this.src.uri = window.location.href;
      }

      // resolvedUri is added on internally after the initial request. Since there's no
      // request for pre-resolved manifests, add on resolvedUri here.
      this.src.resolvedUri = this.src.uri;

      // Since a manifest object was passed in as the source (instead of a URL), the first
      // request can be skipped (since the top level of the manifest, at a minimum, is
      // already available as a parsed manifest object). However, if the manifest object
      // represents a master playlist, some media playlists may need to be resolved before
      // the starting segment list is available. Therefore, go directly to setup of the
      // initial playlist, and let the normal flow continue from there.
      //
      // Note that the call to setup is asynchronous, as other sections of VHS may assume
      // that the first request is asynchronous.
      setTimeout(() => {
        this.setupInitialPlaylist(this.src);
      }, 0);
      return;
    }

    // request the specified URL
    this.request = this.vhs_.xhr({
      uri: this.src,
      withCredentials: this.withCredentials
    }, (error, req) => {
      // disposed
      if (!this.request) {
        return;
      }

      // clear the loader's request reference
      this.request = null;

      if (error) {
        this.error = {
          status: req.status,
          message: `HLS playlist request error at URL: ${this.src}.`,
          responseText: req.responseText,
          // MEDIA_ERR_NETWORK
          code: 2
        };
        if (this.state === 'HAVE_NOTHING') {
          this.started = false;
        }
        return this.trigger('error');
      }

      this.src = resolveManifestRedirect(this.handleManifestRedirects, this.src, req);

      const manifest = parseManifest({
        manifestString: req.responseText,
        customTagParsers: this.customTagParsers,
        customTagMappers: this.customTagMappers,
        llhls: this.llhls
      });

      this.setupInitialPlaylist(manifest);
    });
  }

  srcUri() {
    return typeof this.src === 'string' ? this.src : this.src.uri;
  }

  /**
   * Given a manifest object that's either a master or media playlist, trigger the proper
   * events and set the state of the playlist loader.
   *
   * If the manifest object represents a master playlist, `loadedplaylist` will be
   * triggered to allow listeners to select a playlist. If none is selected, the loader
   * will default to the first one in the playlists array.
   *
   * If the manifest object represents a media playlist, `loadedplaylist` will be
   * triggered followed by `loadedmetadata`, as the only available playlist is loaded.
   *
   * In the case of a media playlist, a master playlist object wrapper with one playlist
   * will be created so that all logic can handle playlists in the same fashion (as an
   * assumed manifest object schema).
   *
   * @param {Object} manifest
   *        The parsed manifest object
   */
  setupInitialPlaylist(manifest) {
    this.state = 'HAVE_MASTER';

    if (manifest.playlists) {
      this.master = manifest;
      addPropertiesToMaster(this.master, this.srcUri());
      // If the initial master playlist has playlists wtih segments already resolved,
      // then resolve URIs in advance, as they are usually done after a playlist request,
      // which may not happen if the playlist is resolved.
      manifest.playlists.forEach((playlist) => {
        playlist.segments = getAllSegments(playlist);

        playlist.segments.forEach((segment) => {
          resolveSegmentUris(segment, playlist.resolvedUri);
        });
      });
      this.trigger('loadedplaylist');
      if (!this.request) {
        // no media playlist was specifically selected so start
        // from the first listed one
        this.media(this.master.playlists[0]);
      }
      return;
    }

    // In order to support media playlists passed in as vhs-json, the case where the uri
    // is not provided as part of the manifest should be considered, and an appropriate
    // default used.
    const uri = this.srcUri() || window.location.href;

    this.master = masterForMedia(manifest, uri);
    this.haveMetadata({
      playlistObject: manifest,
      url: uri,
      id: this.master.playlists[0].id
    });
    this.trigger('loadedmetadata');
  }

}<|MERGE_RESOLUTION|>--- conflicted
+++ resolved
@@ -34,11 +34,7 @@
 
   const result = mergeOptions(a, b);
 
-<<<<<<< HEAD
-  // only the old segment has parts
-=======
   // if only the old segment has parts
->>>>>>> b33e1091
   // then the parts are no longer valid
   if (a.parts && !b.parts) {
     delete result.parts;
@@ -59,11 +55,7 @@
 /**
  * Returns a new array of segments that is the result of merging
  * properties from an older list of segments onto an updated
-<<<<<<< HEAD
- * list. No properties on the updated playlist will be overridden.
-=======
  * list. No properties on the updated playlist will be ovewritten.
->>>>>>> b33e1091
  *
  * @param {Array} original the outdated list of segments
  * @param {Array} update the updated list of segments
@@ -91,11 +83,7 @@
 };
 
 export const resolveSegmentUris = (segment, baseUri) => {
-<<<<<<< HEAD
   // preloadSegment will not have a uri at all
-=======
-  // preloadSegments will not have a uri at all
->>>>>>> b33e1091
   // as the segment isn't actually in the manifest yet, only parts
   if (!segment.resolvedUri && segment.uri) {
     segment.resolvedUri = resolveUrl(baseUri, segment.uri);
@@ -123,7 +111,6 @@
       p.resolvedUri = resolveUrl(baseUri, p.uri);
     });
   }
-<<<<<<< HEAD
 };
 
 const getAllSegments = function(media) {
@@ -137,8 +124,6 @@
   }
 
   return segments;
-=======
->>>>>>> b33e1091
 };
 
 // consider the playlist unchanged if the playlist object is the same or
