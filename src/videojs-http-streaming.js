--- conflicted
+++ resolved
@@ -31,11 +31,8 @@
   comparePlaylistResolution
 } from './playlist-selectors.js';
 import {isAudioCodec, isVideoCodec, browserSupportsCodec} from '@videojs/vhs-utils/dist/codecs.js';
-<<<<<<< HEAD
+import logger from './util/logger';
 import {SAFE_TIME_DELTA} from './ranges';
-=======
-import logger from './util/logger';
->>>>>>> f7b528cf
 
 // IMPORTANT:
 // keep these at the bottom they are replaced at build time
