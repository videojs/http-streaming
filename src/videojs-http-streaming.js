--- conflicted
+++ resolved
@@ -299,17 +299,10 @@
       'fullscreenchange', 'webkitfullscreenchange',
       'mozfullscreenchange', 'MSFullscreenChange'
     ], (event) => {
-<<<<<<< HEAD
       const fullscreenElement = document.fullscreenElement ||
-          document.webkitFullscreenElement ||
-          document.mozFullScreenElement ||
-          document.msFullscreenElement;
-=======
-      let fullscreenElement = document.fullscreenElement ||
         document.webkitFullscreenElement ||
         document.mozFullScreenElement ||
         document.msFullscreenElement;
->>>>>>> 31af6725
 
       if (fullscreenElement && fullscreenElement.contains(this.tech_.el())) {
         this.masterPlaylistController_.fastQualityChange_();
@@ -654,76 +647,6 @@
  * the browser it is running in. It is not necessary to use or modify
  * this object in normal usage.
  */
-<<<<<<< HEAD
-const HlsSourceHandler = function(mode) {
-  const sourceHandlerOptions = { hls: { mode } };
-
-  return {
-    canHandleSource(srcObj, options = {}) {
-      const localOptions = videojs.mergeOptions(videojs.options, options);
-
-      // this forces video.js to skip this tech/mode if its not the one we have been
-      // overriden to use, by returing that we cannot handle the source.
-      if (localOptions.hls &&
-          localOptions.hls.mode &&
-          localOptions.hls.mode !== mode) {
-        return false;
-      }
-      return HlsSourceHandler.canPlayType(srcObj.type,
-        videojs.mergeOptions(localOptions, sourceHandlerOptions));
-    },
-    handleSource(source, tech, options = {}) {
-      const localOptions = videojs.mergeOptions(videojs.options,
-                                              options,
-                                              sourceHandlerOptions);
-
-      if (mode === 'flash') {
-        // We need to trigger this asynchronously to give others the chance
-        // to bind to the event when a source is set at player creation
-        tech.setTimeout(function() {
-          tech.trigger('loadstart');
-        }, 1);
-      }
-
-      tech.hls = new HlsHandler(source, tech, localOptions);
-      tech.hls.xhr = xhrFactory();
-
-      tech.hls.src(source.src, source.type);
-      return tech.hls;
-    },
-    canPlayType(type, options = {}) {
-      const localOptions = videojs.mergeOptions(videojs.options,
-                                              sourceHandlerOptions,
-                                              options);
-
-      if (HlsSourceHandler.canPlayType(type, localOptions)) {
-        return 'maybe';
-      }
-      return '';
-    }
-  };
-};
-
-HlsSourceHandler.canPlayType = function(type, options) {
-  // No support for IE 10 or below
-  if (videojs.browser.IE_VERSION && videojs.browser.IE_VERSION <= 10) {
-    return false;
-  }
-
-  const sourceType = simpleTypeFromSourceType(type);
-
-  if (sourceType === 'dash' && options.hls.mode !== 'flash') {
-    // favor native DASH support if it's available
-    if (!options.hls.overrideNative && Hls.supportsNativeDash) {
-      return false;
-    }
-    return true;
-  }
-
-  // favor native HLS support if it's available
-  if (!options.hls.overrideNative && Hls.supportsNativeHls) {
-    return false;
-=======
 const HlsSourceHandler = {
   canHandleSource(srcObj, options = {}) {
     let localOptions = videojs.mergeOptions(videojs.options, options);
@@ -746,7 +669,6 @@
       (!Hls.supportsTypeNatively(supportedType) || overrideNative);
 
     return canUseMsePlayback ? 'maybe' : '';
->>>>>>> 31af6725
   }
 };
 
