/**
 * @file videojs-http-streaming.js
 *
 * The main file for the VHS project.
 * License: https://github.com/videojs/videojs-http-streaming/blob/main/LICENSE
 */
import document from 'global/document';
import window from 'global/window';
import PlaylistLoader from './playlist-loader';
import Playlist from './playlist';
import xhrFactory from './xhr';
import { simpleTypeFromSourceType } from '@videojs/vhs-utils/es/media-types.js';
import * as utils from './bin-utils';
import {
  getProgramTime,
  seekToProgramTime
} from './util/time';
import { timeRangesToArray } from './ranges';
import videojs from 'video.js';
import { PlaylistController } from './playlist-controller';
import Config from './config';
import renditionSelectionMixin from './rendition-mixin';
import PlaybackWatcher from './playback-watcher';
import SourceUpdater from './source-updater';
import reloadSourceOnError from './reload-source-on-error';
import {
  lastBandwidthSelector,
  lowestBitrateCompatibleVariantSelector,
  movingAverageBandwidthSelector,
  comparePlaylistBandwidth,
  comparePlaylistResolution
} from './playlist-selectors.js';
import {
  browserSupportsCodec,
  getMimeForCodec,
  parseCodecs
} from '@videojs/vhs-utils/es/codecs.js';
import { unwrapCodecList } from './util/codecs.js';
import logger from './util/logger';
import {SAFE_TIME_DELTA} from './ranges';
import {merge} from './util/vjs-compat';

// IMPORTANT:
// keep these at the bottom they are replaced at build time
// because webpack and rollup without plugins do not support json
// and we do not want to break our users
import {version as vhsVersion} from '../package.json';
import {version as muxVersion} from 'mux.js/package.json';
import {version as mpdVersion} from 'mpd-parser/package.json';
import {version as m3u8Version} from 'm3u8-parser/package.json';
import {version as aesVersion} from 'aes-decrypter/package.json';

const Vhs = {
  PlaylistLoader,
  Playlist,
  utils,

  STANDARD_PLAYLIST_SELECTOR: lastBandwidthSelector,
  INITIAL_PLAYLIST_SELECTOR: lowestBitrateCompatibleVariantSelector,
  lastBandwidthSelector,
  movingAverageBandwidthSelector,
  comparePlaylistBandwidth,
  comparePlaylistResolution,

  xhr: xhrFactory()
};

// Define getter/setters for config properties
Object.keys(Config).forEach((prop) => {
  Object.defineProperty(Vhs, prop, {
    get() {
      videojs.log.warn(`using Vhs.${prop} is UNSAFE be sure you know what you are doing`);
      return Config[prop];
    },
    set(value) {
      videojs.log.warn(`using Vhs.${prop} is UNSAFE be sure you know what you are doing`);

      if (typeof value !== 'number' || value < 0) {
        videojs.log.warn(`value of Vhs.${prop} must be greater than or equal to 0`);
        return;
      }

      Config[prop] = value;
    }
  });
});

export const LOCAL_STORAGE_KEY = 'videojs-vhs';

/**
 * Updates the selectedIndex of the QualityLevelList when a mediachange happens in vhs.
 *
 * @param {QualityLevelList} qualityLevels The QualityLevelList to update.
 * @param {PlaylistLoader} playlistLoader PlaylistLoader containing the new media info.
 * @function handleVhsMediaChange
 */
const handleVhsMediaChange = function(qualityLevels, playlistLoader) {
  const newPlaylist = playlistLoader.media();
  let selectedIndex = -1;

  for (let i = 0; i < qualityLevels.length; i++) {
    if (qualityLevels[i].id === newPlaylist.id) {
      selectedIndex = i;
      break;
    }
  }

  qualityLevels.selectedIndex_ = selectedIndex;
  qualityLevels.trigger({
    selectedIndex,
    type: 'change'
  });
};

/**
 * Adds quality levels to list once playlist metadata is available
 *
 * @param {QualityLevelList} qualityLevels The QualityLevelList to attach events to.
 * @param {Object} vhs Vhs object to listen to for media events.
 * @function handleVhsLoadedMetadata
 */
const handleVhsLoadedMetadata = function(qualityLevels, vhs) {
  vhs.representations().forEach((rep) => {
    qualityLevels.addQualityLevel(rep);
  });
  handleVhsMediaChange(qualityLevels, vhs.playlists);
};

// VHS is a source handler, not a tech. Make sure attempts to use it
// as one do not cause exceptions.
Vhs.canPlaySource = function() {
  return videojs.log.warn('VHS is no longer a tech. Please remove it from ' +
    'your player\'s techOrder.');
};

const emeKeySystems = (keySystemOptions, mainPlaylist, audioPlaylist) => {
  if (!keySystemOptions) {
    return keySystemOptions;
  }

  let codecs = {};

  if (mainPlaylist && mainPlaylist.attributes && mainPlaylist.attributes.CODECS) {
    codecs = unwrapCodecList(parseCodecs(mainPlaylist.attributes.CODECS));
  }

  if (audioPlaylist && audioPlaylist.attributes && audioPlaylist.attributes.CODECS) {
    codecs.audio = audioPlaylist.attributes.CODECS;
  }

  const videoContentType = getMimeForCodec(codecs.video);
  const audioContentType = getMimeForCodec(codecs.audio);

  // upsert the content types based on the selected playlist
  const keySystemContentTypes = {};

  for (const keySystem in keySystemOptions) {
    keySystemContentTypes[keySystem] = {};

    if (audioContentType) {
      keySystemContentTypes[keySystem].audioContentType = audioContentType;
    }
    if (videoContentType) {
      keySystemContentTypes[keySystem].videoContentType = videoContentType;
    }

    // Default to using the video playlist's PSSH even though they may be different, as
    // videojs-contrib-eme will only accept one in the options.
    //
    // This shouldn't be an issue for most cases as early intialization will handle all
    // unique PSSH values, and if they aren't, then encrypted events should have the
    // specific information needed for the unique license.
    if (mainPlaylist.contentProtection &&
        mainPlaylist.contentProtection[keySystem] &&
        mainPlaylist.contentProtection[keySystem].pssh) {
      keySystemContentTypes[keySystem].pssh =
        mainPlaylist.contentProtection[keySystem].pssh;
    }

    // videojs-contrib-eme accepts the option of specifying: 'com.some.cdm': 'url'
    // so we need to prevent overwriting the URL entirely
    if (typeof keySystemOptions[keySystem] === 'string') {
      keySystemContentTypes[keySystem].url = keySystemOptions[keySystem];
    }
  }

  return merge(keySystemOptions, keySystemContentTypes);
};

/**
 * @typedef {Object} KeySystems
 *
 * keySystems configuration for https://github.com/videojs/videojs-contrib-eme
 * Note: not all options are listed here.
 *
 * @property {Uint8Array} [pssh]
 *           Protection System Specific Header
 */

/**
 * Goes through all the playlists and collects an array of KeySystems options objects
 * containing each playlist's keySystems and their pssh values, if available.
 *
 * @param {Object[]} playlists
 *        The playlists to look through
 * @param {string[]} keySystems
 *        The keySystems to collect pssh values for
 *
 * @return {KeySystems[]}
 *         An array of KeySystems objects containing available key systems and their
 *         pssh values
 */
const getAllPsshKeySystemsOptions = (playlists, keySystems) => {
  return playlists.reduce((keySystemsArr, playlist) => {
    if (!playlist.contentProtection) {
      return keySystemsArr;
    }

    const keySystemsOptions = keySystems.reduce((keySystemsObj, keySystem) => {
      const keySystemOptions = playlist.contentProtection[keySystem];

      if (keySystemOptions && keySystemOptions.pssh) {
        keySystemsObj[keySystem] = { pssh: keySystemOptions.pssh };
      }

      return keySystemsObj;
    }, {});

    if (Object.keys(keySystemsOptions).length) {
      keySystemsArr.push(keySystemsOptions);
    }

    return keySystemsArr;
  }, []);
};

/**
 * Returns a promise that waits for the
 * [eme plugin](https://github.com/videojs/videojs-contrib-eme) to create a key session.
 *
 * Works around https://bugs.chromium.org/p/chromium/issues/detail?id=895449 in non-IE11
 * browsers.
 *
 * As per the above ticket, this is particularly important for Chrome, where, if
 * unencrypted content is appended before encrypted content and the key session has not
 * been created, a MEDIA_ERR_DECODE will be thrown once the encrypted content is reached
 * during playback.
 *
 * @param {Object} player
 *        The player instance
 * @param {Object[]} sourceKeySystems
 *        The key systems options from the player source
 * @param {Object} [audioMedia]
 *        The active audio media playlist (optional)
 * @param {Object[]} mainPlaylists
 *        The playlists found on the main playlist object
 *
 * @return {Object}
 *         Promise that resolves when the key session has been created
 */
export const waitForKeySessionCreation = ({
  player,
  sourceKeySystems,
  audioMedia,
  mainPlaylists
}) => {
  if (!player.eme.initializeMediaKeys) {
    return Promise.resolve();
  }

  // TODO should all audio PSSH values be initialized for DRM?
  //
  // All unique video rendition pssh values are initialized for DRM, but here only
  // the initial audio playlist license is initialized. In theory, an encrypted
  // event should be fired if the user switches to an alternative audio playlist
  // where a license is required, but this case hasn't yet been tested. In addition, there
  // may be many alternate audio playlists unlikely to be used (e.g., multiple different
  // languages).
  const playlists = audioMedia ? mainPlaylists.concat([audioMedia]) : mainPlaylists;

  const keySystemsOptionsArr = getAllPsshKeySystemsOptions(
    playlists,
    Object.keys(sourceKeySystems)
  );

  const initializationFinishedPromises = [];
  const keySessionCreatedPromises = [];

  // Since PSSH values are interpreted as initData, EME will dedupe any duplicates. The
  // only place where it should not be deduped is for ms-prefixed APIs, but
  // the existence of modern EME APIs in addition to
  // ms-prefixed APIs on Edge should prevent this from being a concern.
  // initializeMediaKeys also won't use the webkit-prefixed APIs.
  keySystemsOptionsArr.forEach((keySystemsOptions) => {
    keySessionCreatedPromises.push(new Promise((resolve, reject) => {
      player.tech_.one('keysessioncreated', resolve);
    }));

    initializationFinishedPromises.push(new Promise((resolve, reject) => {
      player.eme.initializeMediaKeys({
        keySystems: keySystemsOptions
      }, (err) => {
        if (err) {
          reject(err);
          return;
        }
        resolve();
      });
    }));
  });

  // The reasons Promise.race is chosen over Promise.any:
  //
  // * Promise.any is only available in Safari 14+.
  // * None of these promises are expected to reject. If they do reject, it might be
  //   better here for the race to surface the rejection, rather than mask it by using
  //   Promise.any.
  return Promise.race([
    // If a session was previously created, these will all finish resolving without
    // creating a new session, otherwise it will take until the end of all license
    // requests, which is why the key session check is used (to make setup much faster).
    Promise.all(initializationFinishedPromises),
    // Once a single session is created, the browser knows DRM will be used.
    Promise.race(keySessionCreatedPromises)
  ]);
};

/**
 * If the [eme](https://github.com/videojs/videojs-contrib-eme) plugin is available, and
 * there are keySystems on the source, sets up source options to prepare the source for
 * eme.
 *
 * @param {Object} player
 *        The player instance
 * @param {Object[]} sourceKeySystems
 *        The key systems options from the player source
 * @param {Object} media
 *        The active media playlist
 * @param {Object} [audioMedia]
 *        The active audio media playlist (optional)
 *
 * @return {boolean}
 *         Whether or not options were configured and EME is available
 */
const setupEmeOptions = ({
  player,
  sourceKeySystems,
  media,
  audioMedia
}) => {
  const sourceOptions = emeKeySystems(sourceKeySystems, media, audioMedia);

  if (!sourceOptions) {
    return false;
  }

  player.currentSource().keySystems = sourceOptions;

  // eme handles the rest of the setup, so if it is missing
  // do nothing.
  if (sourceOptions && !player.eme) {
    videojs.log.warn('DRM encrypted source cannot be decrypted without a DRM plugin');
    return false;
  }

  return true;
};

const getVhsLocalStorage = () => {
  if (!window.localStorage) {
    return null;
  }

  const storedObject = window.localStorage.getItem(LOCAL_STORAGE_KEY);

  if (!storedObject) {
    return null;
  }

  try {
    return JSON.parse(storedObject);
  } catch (e) {
    // someone may have tampered with the value
    return null;
  }
};

const updateVhsLocalStorage = (options) => {
  if (!window.localStorage) {
    return false;
  }

  let objectToStore = getVhsLocalStorage();

  objectToStore = objectToStore ? merge(objectToStore, options) : options;

  try {
    window.localStorage.setItem(LOCAL_STORAGE_KEY, JSON.stringify(objectToStore));
  } catch (e) {
    // Throws if storage is full (e.g., always on iOS 5+ Safari private mode, where
    // storage is set to 0).
    // https://developer.mozilla.org/en-US/docs/Web/API/Storage/setItem#Exceptions
    // No need to perform any operation.
    return false;
  }

  return objectToStore;
};

/**
 * Parses VHS-supported media types from data URIs. See
 * https://developer.mozilla.org/en-US/docs/Web/HTTP/Basics_of_HTTP/Data_URIs
 * for information on data URIs.
 *
 * @param {string} dataUri
 *        The data URI
 *
 * @return {string|Object}
 *         The parsed object/string, or the original string if no supported media type
 *         was found
 */
const expandDataUri = (dataUri) => {
  if (dataUri.toLowerCase().indexOf('data:application/vnd.videojs.vhs+json,') === 0) {
    return JSON.parse(dataUri.substring(dataUri.indexOf(',') + 1));
  }
  // no known case for this data URI, return the string as-is
  return dataUri;
};

/**
 * Adds a request hook to an xhr object
 *
 * @param {Object} xhr object to add the onRequest hook to
 * @param {function} callback hook function for an xhr request
 */
const addOnRequestHook = (xhr, callback) => {
  if (!xhr._requestCallbackSet) {
    xhr._requestCallbackSet = new Set();
  }
  xhr._requestCallbackSet.add(callback);
};

/**
 * Adds a response hook to an xhr object
 *
 * @param {Object} xhr object to add the onResponse hook to
 * @param {function} callback hook function for an xhr response
 */
const addOnResponseHook = (xhr, callback) => {
  if (!xhr._responseCallbackSet) {
    xhr._responseCallbackSet = new Set();
  }
  xhr._responseCallbackSet.add(callback);
};

/**
 * Removes a request hook on an xhr object, deletes the onRequest set if empty.
 *
 * @param {Object} xhr object to remove the onRequest hook from
 * @param {function} callback hook function to remove
 */
const removeOnRequestHook = (xhr, callback) => {
  if (!xhr._requestCallbackSet) {
    return;
  }
  xhr._requestCallbackSet.delete(callback);
  if (!xhr._requestCallbackSet.size) {
    delete xhr._requestCallbackSet;
  }
};

/**
 * Removes a response hook on an xhr object, deletes the onResponse set if empty.
 *
 * @param {Object} xhr object to remove the onResponse hook from
 * @param {function} callback hook function to remove
 */
const removeOnResponseHook = (xhr, callback) => {
  if (!xhr._responseCallbackSet) {
    return;
  }
  xhr._responseCallbackSet.delete(callback);
  if (!xhr._responseCallbackSet.size) {
    delete xhr._responseCallbackSet;
  }
};

/**
 * Whether the browser has built-in HLS support.
 */
Vhs.supportsNativeHls = (function() {
  if (!document || !document.createElement) {
    return false;
  }

  const video = document.createElement('video');

  // native HLS is definitely not supported if HTML5 video isn't
  if (!videojs.getTech('Html5').isSupported()) {
    return false;
  }

  // HLS manifests can go by many mime-types
  const canPlay = [
    // Apple santioned
    'application/vnd.apple.mpegurl',
    // Apple sanctioned for backwards compatibility
    'audio/mpegurl',
    // Very common
    'audio/x-mpegurl',
    // Very common
    'application/x-mpegurl',
    // Included for completeness
    'video/x-mpegurl',
    'video/mpegurl',
    'application/mpegurl'
  ];

  return canPlay.some(function(canItPlay) {
    return (/maybe|probably/i).test(video.canPlayType(canItPlay));
  });
}());

Vhs.supportsNativeDash = (function() {
  if (!document || !document.createElement || !videojs.getTech('Html5').isSupported()) {
    return false;
  }

  return (/maybe|probably/i).test(document.createElement('video').canPlayType('application/dash+xml'));
}());

Vhs.supportsTypeNatively = (type) => {
  if (type === 'hls') {
    return Vhs.supportsNativeHls;
  }

  if (type === 'dash') {
    return Vhs.supportsNativeDash;
  }

  return false;
};

/**
 * VHS is a source handler, not a tech. Make sure attempts to use it
 * as one do not cause exceptions.
 */
Vhs.isSupported = function() {
  return videojs.log.warn('VHS is no longer a tech. Please remove it from ' +
    'your player\'s techOrder.');
};

/**
 * A global function for setting an onRequest hook
 *
 * @param {function} callback for request modifiction
 */
Vhs.xhr.onRequest = function(callback) {
  addOnRequestHook(Vhs.xhr, callback);
};

/**
 * A global function for setting an onResponse hook
 *
 * @param {callback} callback for response data retrieval
 */
Vhs.xhr.onResponse = function(callback) {
  addOnResponseHook(Vhs.xhr, callback);
};

/**
 * Deletes a global onRequest callback if it exists
 *
 * @param {function} callback to delete from the global set
 */
Vhs.xhr.offRequest = function(callback) {
  removeOnRequestHook(Vhs.xhr, callback);
};

/**
 * Deletes a global onResponse callback if it exists
 *
 * @param {function} callback to delete from the global set
 */
Vhs.xhr.offResponse = function(callback) {
  removeOnResponseHook(Vhs.xhr, callback);
};

const Component = videojs.getComponent('Component');

/**
 * The Vhs Handler object, where we orchestrate all of the parts
 * of VHS to interact with video.js
 *
 * @class VhsHandler
 * @extends videojs.Component
 * @param {Object} source the soruce object
 * @param {Tech} tech the parent tech object
 * @param {Object} options optional and required options
 */
class VhsHandler extends Component {
  constructor(source, tech, options) {
    super(tech, options.vhs);

    // if a tech level `initialBandwidth` option was passed
    // use that over the VHS level `bandwidth` option
    if (typeof options.initialBandwidth === 'number') {
      this.options_.bandwidth = options.initialBandwidth;
    }

    this.logger_ = logger('VhsHandler');

    // we need access to the player in some cases,
    // so, get it from Video.js via the `playerId`
    if (tech.options_ && tech.options_.playerId) {
      const _player = videojs.getPlayer(tech.options_.playerId);

      this.player_ = _player;
    }

    this.tech_ = tech;
    this.source_ = source;
    this.stats = {};
    this.ignoreNextSeekingEvent_ = false;
    this.setOptions_();

    if (this.options_.overrideNative &&
      tech.overrideNativeAudioTracks &&
      tech.overrideNativeVideoTracks) {
      tech.overrideNativeAudioTracks(true);
      tech.overrideNativeVideoTracks(true);
    } else if (this.options_.overrideNative &&
      (tech.featuresNativeVideoTracks || tech.featuresNativeAudioTracks)) {
      // overriding native VHS only works if audio tracks have been emulated
      // error early if we're misconfigured
      throw new Error('Overriding native VHS requires emulated tracks. ' +
        'See https://git.io/vMpjB');
    }

    // listen for fullscreenchange events for this player so that we
    // can adjust our quality selection quickly
    this.on(document, [
      'fullscreenchange', 'webkitfullscreenchange',
      'mozfullscreenchange', 'MSFullscreenChange'
    ], (event) => {
      const fullscreenElement = document.fullscreenElement ||
        document.webkitFullscreenElement ||
        document.mozFullScreenElement ||
        document.msFullscreenElement;

      if (fullscreenElement && fullscreenElement.contains(this.tech_.el())) {
        this.playlistController_.fastQualityChange_();
      } else {
        // When leaving fullscreen, since the in page pixel dimensions should be smaller
        // than full screen, see if there should be a rendition switch down to preserve
        // bandwidth.
        this.playlistController_.checkABR_();
      }
    });

    this.on(this.tech_, 'seeking', function() {
      if (this.ignoreNextSeekingEvent_) {
        this.ignoreNextSeekingEvent_ = false;
        return;
      }

      this.setCurrentTime(this.tech_.currentTime());
    });

    this.on(this.tech_, 'error', function() {
      // verify that the error was real and we are loaded
      // enough to have pc loaded.
      if (this.tech_.error() && this.playlistController_) {
        this.playlistController_.pauseLoading();
      }
    });

    this.on(this.tech_, 'play', this.play);
  }

  /**
   * Set VHS options based on options from configuration, as well as partial
   * options to be passed at a later time.
   *
   * @param {Object} options A partial chunk of config options
   */
  setOptions_(options = {}) {
    this.options_ = merge(this.options_, options);

    // defaults
    this.options_.withCredentials = this.options_.withCredentials || false;
    this.options_.limitRenditionByPlayerDimensions = this.options_.limitRenditionByPlayerDimensions === false ? false : true;
    this.options_.useDevicePixelRatio = this.options_.useDevicePixelRatio || false;
    this.options_.usePlayerObjectFit = this.options_.usePlayerObjectFit || false;
    this.options_.useBandwidthFromLocalStorage =
      typeof this.source_.useBandwidthFromLocalStorage !== 'undefined' ?
        this.source_.useBandwidthFromLocalStorage :
        this.options_.useBandwidthFromLocalStorage || false;
    this.options_.useForcedSubtitles = this.options_.useForcedSubtitles || false;
    this.options_.useNetworkInformationApi = typeof this.options_.useNetworkInformationApi !== 'undefined' ?
      this.options_.useNetworkInformationApi : true;
    this.options_.useDtsForTimestampOffset = this.options_.useDtsForTimestampOffset || false;
    this.options_.customTagParsers = this.options_.customTagParsers || [];
    this.options_.customTagMappers = this.options_.customTagMappers || [];
    this.options_.cacheEncryptionKeys = this.options_.cacheEncryptionKeys || false;
    this.options_.llhls = this.options_.llhls === false ? false : true;
    this.options_.bufferBasedABR = this.options_.bufferBasedABR || false;

    if (typeof this.options_.playlistExclusionDuration !== 'number') {
      this.options_.playlistExclusionDuration = 60;
    }

    if (typeof this.options_.bandwidth !== 'number') {
      if (this.options_.useBandwidthFromLocalStorage) {
        const storedObject = getVhsLocalStorage();

        if (storedObject && storedObject.bandwidth) {
          this.options_.bandwidth = storedObject.bandwidth;
          this.tech_.trigger({type: 'usage', name: 'vhs-bandwidth-from-local-storage'});
        }
        if (storedObject && storedObject.throughput) {
          this.options_.throughput = storedObject.throughput;
          this.tech_.trigger({type: 'usage', name: 'vhs-throughput-from-local-storage'});
        }
      }
    }
    // if bandwidth was not set by options or pulled from local storage, start playlist
    // selection at a reasonable bandwidth
    if (typeof this.options_.bandwidth !== 'number') {
      this.options_.bandwidth = Config.INITIAL_BANDWIDTH;
    }

    // If the bandwidth number is unchanged from the initial setting
    // then this takes precedence over the enableLowInitialPlaylist option
    this.options_.enableLowInitialPlaylist =
      this.options_.enableLowInitialPlaylist &&
      this.options_.bandwidth === Config.INITIAL_BANDWIDTH;

    // grab options passed to player.src
    [
      'withCredentials',
      'useDevicePixelRatio',
<<<<<<< HEAD
      'usePlayerObjectFit',
=======
      'customPixelRatio',
>>>>>>> c1d31867
      'limitRenditionByPlayerDimensions',
      'bandwidth',
      'customTagParsers',
      'customTagMappers',
      'cacheEncryptionKeys',
      'playlistSelector',
      'initialPlaylistSelector',
      'bufferBasedABR',
      'liveRangeSafeTimeDelta',
      'llhls',
      'useForcedSubtitles',
      'useNetworkInformationApi',
      'useDtsForTimestampOffset',
      'exactManifestTimings',
      'leastPixelDiffSelector'
    ].forEach((option) => {
      if (typeof this.source_[option] !== 'undefined') {
        this.options_[option] = this.source_[option];
      }
    });

    this.limitRenditionByPlayerDimensions = this.options_.limitRenditionByPlayerDimensions;
    this.useDevicePixelRatio = this.options_.useDevicePixelRatio;
<<<<<<< HEAD
    this.usePlayerObjectFit = this.options_.usePlayerObjectFit;
=======

    const customPixelRatio = this.options_.customPixelRatio;

    // Ensure the custom pixel ratio is a number greater than or equal to 0
    if (typeof customPixelRatio === 'number' && customPixelRatio >= 0) {
      this.customPixelRatio = customPixelRatio;
    }
>>>>>>> c1d31867
  }
  // alias for public method to set options
  setOptions(options = {}) {
    this.setOptions_(options);
  }
  /**
   * called when player.src gets called, handle a new source
   *
   * @param {Object} src the source object to handle
   */
  src(src, type) {
    // do nothing if the src is falsey
    if (!src) {
      return;
    }
    this.setOptions_();
    // add main playlist controller options
    this.options_.src = expandDataUri(this.source_.src);
    this.options_.tech = this.tech_;
    this.options_.externVhs = Vhs;
    this.options_.sourceType = simpleTypeFromSourceType(type);

    // Whenever we seek internally, we should update the tech
    this.options_.seekTo = (time) => {
      this.tech_.setCurrentTime(time);
    };
    // pass player to allow for player level eventing on construction.
    this.options_.player_ = this.player_;

    this.playlistController_ = new PlaylistController(this.options_);

    const playbackWatcherOptions = merge(
      {
        liveRangeSafeTimeDelta: SAFE_TIME_DELTA
      },
      this.options_,
      {
        seekable: () => this.seekable(),
        media: () => this.playlistController_.media(),
        playlistController: this.playlistController_
      }
    );

    this.playbackWatcher_ = new PlaybackWatcher(playbackWatcherOptions);

    this.attachStreamingEventListeners_();
    this.playlistController_.on('error', () => {
      const player = videojs.players[this.tech_.options_.playerId];
      let error = this.playlistController_.error;

      if (typeof error === 'object' && !error.code) {
        error.code = 3;
      } else if (typeof error === 'string') {
        error = {message: error, code: 3};
      }

      player.error(error);
    });

    const defaultSelector = this.options_.bufferBasedABR ?
      Vhs.movingAverageBandwidthSelector(0.55) : Vhs.STANDARD_PLAYLIST_SELECTOR;

    // `this` in selectPlaylist should be the VhsHandler for backwards
    // compatibility with < v2
    this.playlistController_.selectPlaylist = this.selectPlaylist ?
      this.selectPlaylist.bind(this) :
      defaultSelector.bind(this);

    this.playlistController_.selectInitialPlaylist =
      Vhs.INITIAL_PLAYLIST_SELECTOR.bind(this);

    // re-expose some internal objects for backwards compatibility with < v2
    this.playlists = this.playlistController_.mainPlaylistLoader_;
    this.mediaSource = this.playlistController_.mediaSource;

    // Proxy assignment of some properties to the main playlist
    // controller. Using a custom property for backwards compatibility
    // with < v2
    Object.defineProperties(this, {
      selectPlaylist: {
        get() {
          return this.playlistController_.selectPlaylist;
        },
        set(selectPlaylist) {
          this.playlistController_.selectPlaylist = selectPlaylist.bind(this);
        }
      },
      throughput: {
        get() {
          return this.playlistController_.mainSegmentLoader_.throughput.rate;
        },
        set(throughput) {
          this.playlistController_.mainSegmentLoader_.throughput.rate = throughput;
          // By setting `count` to 1 the throughput value becomes the starting value
          // for the cumulative average
          this.playlistController_.mainSegmentLoader_.throughput.count = 1;
        }
      },
      bandwidth: {
        get() {
          let playerBandwidthEst = this.playlistController_.mainSegmentLoader_.bandwidth;

          const networkInformation = window.navigator.connection || window.navigator.mozConnection || window.navigator.webkitConnection;
          const tenMbpsAsBitsPerSecond = 10e6;

          if (this.options_.useNetworkInformationApi && networkInformation) {
            // downlink returns Mbps
            // https://developer.mozilla.org/en-US/docs/Web/API/NetworkInformation/downlink
            const networkInfoBandwidthEstBitsPerSec = networkInformation.downlink * 1000 * 1000;

            // downlink maxes out at 10 Mbps. In the event that both networkInformationApi and the player
            // estimate a bandwidth greater than 10 Mbps, use the larger of the two estimates to ensure that
            // high quality streams are not filtered out.
            if (networkInfoBandwidthEstBitsPerSec >= tenMbpsAsBitsPerSecond && playerBandwidthEst >= tenMbpsAsBitsPerSecond) {
              playerBandwidthEst = Math.max(playerBandwidthEst, networkInfoBandwidthEstBitsPerSec);
            } else {
              playerBandwidthEst = networkInfoBandwidthEstBitsPerSec;
            }
          }

          return playerBandwidthEst;
        },
        set(bandwidth) {
          this.playlistController_.mainSegmentLoader_.bandwidth = bandwidth;
          // setting the bandwidth manually resets the throughput counter
          // `count` is set to zero that current value of `rate` isn't included
          // in the cumulative average
          this.playlistController_.mainSegmentLoader_.throughput = {
            rate: 0,
            count: 0
          };
        }
      },
      /**
       * `systemBandwidth` is a combination of two serial processes bit-rates. The first
       * is the network bitrate provided by `bandwidth` and the second is the bitrate of
       * the entire process after that - decryption, transmuxing, and appending - provided
       * by `throughput`.
       *
       * Since the two process are serial, the overall system bandwidth is given by:
       *   sysBandwidth = 1 / (1 / bandwidth + 1 / throughput)
       */
      systemBandwidth: {
        get() {
          const invBandwidth = 1 / (this.bandwidth || 1);
          let invThroughput;

          if (this.throughput > 0) {
            invThroughput = 1 / this.throughput;
          } else {
            invThroughput = 0;
          }

          const systemBitrate = Math.floor(1 / (invBandwidth + invThroughput));

          return systemBitrate;
        },
        set() {
          videojs.log.error('The "systemBandwidth" property is read-only');
        }
      }
    });

    if (this.options_.bandwidth) {
      this.bandwidth = this.options_.bandwidth;
    }
    if (this.options_.throughput) {
      this.throughput = this.options_.throughput;
    }

    Object.defineProperties(this.stats, {
      bandwidth: {
        get: () => this.bandwidth || 0,
        enumerable: true
      },
      mediaRequests: {
        get: () => this.playlistController_.mediaRequests_() || 0,
        enumerable: true
      },
      mediaRequestsAborted: {
        get: () => this.playlistController_.mediaRequestsAborted_() || 0,
        enumerable: true
      },
      mediaRequestsTimedout: {
        get: () => this.playlistController_.mediaRequestsTimedout_() || 0,
        enumerable: true
      },
      mediaRequestsErrored: {
        get: () => this.playlistController_.mediaRequestsErrored_() || 0,
        enumerable: true
      },
      mediaTransferDuration: {
        get: () => this.playlistController_.mediaTransferDuration_() || 0,
        enumerable: true
      },
      mediaBytesTransferred: {
        get: () => this.playlistController_.mediaBytesTransferred_() || 0,
        enumerable: true
      },
      mediaSecondsLoaded: {
        get: () => this.playlistController_.mediaSecondsLoaded_() || 0,
        enumerable: true
      },
      mediaAppends: {
        get: () => this.playlistController_.mediaAppends_() || 0,
        enumerable: true
      },
      mainAppendsToLoadedData: {
        get: () => this.playlistController_.mainAppendsToLoadedData_() || 0,
        enumerable: true
      },
      audioAppendsToLoadedData: {
        get: () => this.playlistController_.audioAppendsToLoadedData_() || 0,
        enumerable: true
      },
      appendsToLoadedData: {
        get: () => this.playlistController_.appendsToLoadedData_() || 0,
        enumerable: true
      },
      timeToLoadedData: {
        get: () => this.playlistController_.timeToLoadedData_() || 0,
        enumerable: true
      },
      buffered: {
        get: () => timeRangesToArray(this.tech_.buffered()),
        enumerable: true
      },
      currentTime: {
        get: () => this.tech_.currentTime(),
        enumerable: true
      },
      currentSource: {
        get: () => this.tech_.currentSource_,
        enumerable: true
      },
      currentTech: {
        get: () => this.tech_.name_,
        enumerable: true
      },
      duration: {
        get: () => this.tech_.duration(),
        enumerable: true
      },
      main: {
        get: () => this.playlists.main,
        enumerable: true
      },
      playerDimensions: {
        get: () => this.tech_.currentDimensions(),
        enumerable: true
      },
      seekable: {
        get: () => timeRangesToArray(this.tech_.seekable()),
        enumerable: true
      },
      timestamp: {
        get: () => Date.now(),
        enumerable: true
      },
      videoPlaybackQuality: {
        get: () => this.tech_.getVideoPlaybackQuality(),
        enumerable: true
      }
    });

    this.tech_.one(
      'canplay',
      this.playlistController_.setupFirstPlay.bind(this.playlistController_)
    );

    this.tech_.on('bandwidthupdate', () => {
      if (this.options_.useBandwidthFromLocalStorage) {
        updateVhsLocalStorage({
          bandwidth: this.bandwidth,
          throughput: Math.round(this.throughput)
        });
      }
    });

    this.playlistController_.on('selectedinitialmedia', () => {
      // Add the manual rendition mix-in to VhsHandler
      renditionSelectionMixin(this);
    });

    this.playlistController_.sourceUpdater_.on('createdsourcebuffers', () => {
      this.setupEme_();
    });

    // the bandwidth of the primary segment loader is our best
    // estimate of overall bandwidth
    this.on(this.playlistController_, 'progress', function() {
      this.tech_.trigger('progress');
    });

    // In the live case, we need to ignore the very first `seeking` event since
    // that will be the result of the seek-to-live behavior
    this.on(this.playlistController_, 'firstplay', function() {
      this.ignoreNextSeekingEvent_ = true;
    });

    this.setupQualityLevels_();

    // do nothing if the tech has been disposed already
    // this can occur if someone sets the src in player.ready(), for instance
    if (!this.tech_.el()) {
      return;
    }

    this.mediaSourceUrl_ = window.URL.createObjectURL(this.playlistController_.mediaSource);

    // If we are playing HLS with MSE in Safari, add source elements for both the blob and manifest URLs.
    // The latter will enable Airplay playback on receiver devices.
    if ((
      videojs.browser.IS_ANY_SAFARI || videojs.browser.IS_IOS) &&
      this.options_.overrideNative &&
      this.options_.sourceType === 'hls' &&
      typeof this.tech_.addSourceElement === 'function'
    ) {
      this.tech_.addSourceElement(this.mediaSourceUrl_);
      this.tech_.addSourceElement(this.source_.src);
    } else {
      this.tech_.src(this.mediaSourceUrl_);
    }
  }

  createKeySessions_() {
    const audioPlaylistLoader =
      this.playlistController_.mediaTypes_.AUDIO.activePlaylistLoader;

    this.logger_('waiting for EME key session creation');
    waitForKeySessionCreation({
      player: this.player_,
      sourceKeySystems: this.source_.keySystems,
      audioMedia: audioPlaylistLoader && audioPlaylistLoader.media(),
      mainPlaylists: this.playlists.main.playlists
    }).then(() => {
      this.logger_('created EME key session');
      this.playlistController_.sourceUpdater_.initializedEme();
    }).catch((err) => {
      this.logger_('error while creating EME key session', err);
      this.player_.error({
        message: 'Failed to initialize media keys for EME',
        code: 3
      });
    });
  }

  handleWaitingForKey_() {
    // If waitingforkey is fired, it's possible that the data that's necessary to retrieve
    // the key is in the manifest. While this should've happened on initial source load, it
    // may happen again in live streams where the keys change, and the manifest info
    // reflects the update.
    //
    // Because videojs-contrib-eme compares the PSSH data we send to that of PSSH data it's
    // already requested keys for, we don't have to worry about this generating extraneous
    // requests.
    this.logger_('waitingforkey fired, attempting to create any new key sessions');
    this.createKeySessions_();
  }

  /**
   * If necessary and EME is available, sets up EME options and waits for key session
   * creation.
   *
   * This function also updates the source updater so taht it can be used, as for some
   * browsers, EME must be configured before content is appended (if appending unencrypted
   * content before encrypted content).
   */
  setupEme_() {
    const audioPlaylistLoader =
      this.playlistController_.mediaTypes_.AUDIO.activePlaylistLoader;

    const didSetupEmeOptions = setupEmeOptions({
      player: this.player_,
      sourceKeySystems: this.source_.keySystems,
      media: this.playlists.media(),
      audioMedia: audioPlaylistLoader && audioPlaylistLoader.media()
    });

    this.player_.tech_.on('keystatuschange', (e) => {
      this.playlistController_.updatePlaylistByKeyStatus(e.keyId, e.status);
    });

    this.handleWaitingForKey_ = this.handleWaitingForKey_.bind(this);
    this.player_.tech_.on('waitingforkey', this.handleWaitingForKey_);

    if (!didSetupEmeOptions) {
      // If EME options were not set up, we've done all we could to initialize EME.
      this.playlistController_.sourceUpdater_.initializedEme();
      return;
    }

    this.createKeySessions_();
  }

  /**
   * Initializes the quality levels and sets listeners to update them.
   *
   * @method setupQualityLevels_
   * @private
   */
  setupQualityLevels_() {
    const player = videojs.players[this.tech_.options_.playerId];

    // if there isn't a player or there isn't a qualityLevels plugin
    // or qualityLevels_ listeners have already been setup, do nothing.
    if (!player || !player.qualityLevels || this.qualityLevels_) {
      return;
    }

    this.qualityLevels_ = player.qualityLevels();

    this.playlistController_.on('selectedinitialmedia', () => {
      handleVhsLoadedMetadata(this.qualityLevels_, this);
    });

    this.playlists.on('mediachange', () => {
      handleVhsMediaChange(this.qualityLevels_, this.playlists);
    });
  }

  /**
   * return the version
   */
  static version() {
    return {
      '@videojs/http-streaming': vhsVersion,
      'mux.js': muxVersion,
      'mpd-parser': mpdVersion,
      'm3u8-parser': m3u8Version,
      'aes-decrypter': aesVersion
    };
  }

  /**
   * return the version
   */
  version() {
    return this.constructor.version();
  }

  canChangeType() {
    return SourceUpdater.canChangeType();
  }

  /**
   * Begin playing the video.
   */
  play() {
    this.playlistController_.play();
  }

  /**
   * a wrapper around the function in PlaylistController
   */
  setCurrentTime(currentTime) {
    this.playlistController_.setCurrentTime(currentTime);
  }

  /**
   * a wrapper around the function in PlaylistController
   */
  duration() {
    return this.playlistController_.duration();
  }

  /**
   * a wrapper around the function in PlaylistController
   */
  seekable() {
    return this.playlistController_.seekable();
  }

  /**
   * Abort all outstanding work and cleanup.
   */
  dispose() {
    if (this.playbackWatcher_) {
      this.playbackWatcher_.dispose();
    }
    if (this.playlistController_) {
      this.playlistController_.dispose();
    }
    if (this.qualityLevels_) {
      this.qualityLevels_.dispose();
    }

    if (this.tech_ && this.tech_.vhs) {
      delete this.tech_.vhs;
    }

    if (this.mediaSourceUrl_ && window.URL.revokeObjectURL) {
      window.URL.revokeObjectURL(this.mediaSourceUrl_);
      this.mediaSourceUrl_ = null;
    }

    if (this.tech_) {
      this.tech_.off('waitingforkey', this.handleWaitingForKey_);
    }

    super.dispose();
  }

  convertToProgramTime(time, callback) {
    return getProgramTime({
      playlist: this.playlistController_.media(),
      time,
      callback
    });
  }

  // the player must be playing before calling this
  seekToProgramTime(programTime, callback, pauseAfterSeek = true, retryCount = 2) {
    return seekToProgramTime({
      programTime,
      playlist: this.playlistController_.media(),
      retryCount,
      pauseAfterSeek,
      seekTo: this.options_.seekTo,
      tech: this.options_.tech,
      callback
    });
  }

  /**
   * Adds the onRequest, onResponse, offRequest and offResponse functions
   * to the VhsHandler xhr Object.
   */
  setupXhrHooks_() {
    /**
     * A player function for setting an onRequest hook
     *
     * @param {function} callback for request modifiction
     */
    this.xhr.onRequest = (callback) => {
      addOnRequestHook(this.xhr, callback);
    };

    /**
     * A player function for setting an onResponse hook
     *
     * @param {callback} callback for response data retrieval
     */
    this.xhr.onResponse = (callback) => {
      addOnResponseHook(this.xhr, callback);
    };

    /**
     * Deletes a player onRequest callback if it exists
     *
     * @param {function} callback to delete from the player set
     */
    this.xhr.offRequest = (callback) => {
      removeOnRequestHook(this.xhr, callback);
    };

    /**
     * Deletes a player onResponse callback if it exists
     *
     * @param {function} callback to delete from the player set
     */
    this.xhr.offResponse = (callback) => {
      removeOnResponseHook(this.xhr, callback);
    };

    // Trigger an event on the player to notify the user that vhs is ready to set xhr hooks.
    // This allows hooks to be set before the source is set to vhs when handleSource is called.
    this.player_.trigger('xhr-hooks-ready');
  }

  attachStreamingEventListeners_() {
    const playlistControllerEvents = [
      'seekablerangeschanged',
      'bufferedrangeschanged',
      'contentsteeringloadstart',
      'contentsteeringloadcomplete',
      'contentsteeringparsed'
    ];

    const playbackWatcher = [
      'gapjumped',
      'playedrangeschanged'
    ];

    // re-emit streaming events and payloads on the player.
    playlistControllerEvents.forEach((eventName) => {
      this.playlistController_.on(eventName, (metadata) => {
        this.player_.trigger({...metadata});
      });
    });

    playbackWatcher.forEach((eventName) => {
      this.playbackWatcher_.on(eventName, (metadata) => {
        this.player_.trigger({...metadata});
      });
    });
  }
}

/**
 * The Source Handler object, which informs video.js what additional
 * MIME types are supported and sets up playback. It is registered
 * automatically to the appropriate tech based on the capabilities of
 * the browser it is running in. It is not necessary to use or modify
 * this object in normal usage.
 */
const VhsSourceHandler = {
  name: 'videojs-http-streaming',
  VERSION: vhsVersion,
  canHandleSource(srcObj, options = {}) {
    const localOptions = merge(videojs.options, options);

    // If not opting to experimentalUseMMS, and playback is only supported with MediaSource, cannot handle source
    if (!localOptions.vhs.experimentalUseMMS && !browserSupportsCodec('avc1.4d400d,mp4a.40.2', false)) {
      return false;
    }

    return VhsSourceHandler.canPlayType(srcObj.type, localOptions);
  },
  handleSource(source, tech, options = {}) {
    const localOptions = merge(videojs.options, options);

    tech.vhs = new VhsHandler(source, tech, localOptions);
    tech.vhs.xhr = xhrFactory();
    tech.vhs.setupXhrHooks_();
    tech.vhs.src(source.src, source.type);
    return tech.vhs;
  },
  canPlayType(type, options) {
    const simpleType = simpleTypeFromSourceType(type);

    if (!simpleType) {
      return '';
    }

    const overrideNative = VhsSourceHandler.getOverrideNative(options);
    const supportsTypeNatively = Vhs.supportsTypeNatively(simpleType);
    const canUseMsePlayback = !supportsTypeNatively || overrideNative;

    return canUseMsePlayback ? 'maybe' : '';
  },
  getOverrideNative(options = {}) {
    const { vhs = {} } = options;
    const defaultOverrideNative = !(videojs.browser.IS_ANY_SAFARI || videojs.browser.IS_IOS);
    const { overrideNative = defaultOverrideNative } = vhs;

    return overrideNative;
  }
};

/**
 * Check to see if either the native MediaSource or ManagedMediaSource
 * objectx exist and support an MP4 container with both H.264 video
 * and AAC-LC audio.
 *
 * @return {boolean} if  native media sources are supported
 */
const supportsNativeMediaSources = () => {
  return browserSupportsCodec('avc1.4d400d,mp4a.40.2', true);
};

// register source handlers with the appropriate techs
if (supportsNativeMediaSources()) {
  videojs.getTech('Html5').registerSourceHandler(VhsSourceHandler, 0);
}

videojs.VhsHandler = VhsHandler;
videojs.VhsSourceHandler = VhsSourceHandler;
videojs.Vhs = Vhs;
if (!videojs.use) {
  videojs.registerComponent('Vhs', Vhs);
}
videojs.options.vhs = videojs.options.vhs || {};

if (!videojs.getPlugin || !videojs.getPlugin('reloadSourceOnError')) {
  videojs.registerPlugin('reloadSourceOnError', reloadSourceOnError);
}

export {
  Vhs,
  VhsHandler,
  VhsSourceHandler,
  emeKeySystems,
  simpleTypeFromSourceType,
  expandDataUri,
  setupEmeOptions,
  getAllPsshKeySystemsOptions
};<|MERGE_RESOLUTION|>--- conflicted
+++ resolved
@@ -740,11 +740,8 @@
     [
       'withCredentials',
       'useDevicePixelRatio',
-<<<<<<< HEAD
       'usePlayerObjectFit',
-=======
       'customPixelRatio',
->>>>>>> c1d31867
       'limitRenditionByPlayerDimensions',
       'bandwidth',
       'customTagParsers',
@@ -768,9 +765,7 @@
 
     this.limitRenditionByPlayerDimensions = this.options_.limitRenditionByPlayerDimensions;
     this.useDevicePixelRatio = this.options_.useDevicePixelRatio;
-<<<<<<< HEAD
     this.usePlayerObjectFit = this.options_.usePlayerObjectFit;
-=======
 
     const customPixelRatio = this.options_.customPixelRatio;
 
@@ -778,7 +773,6 @@
     if (typeof customPixelRatio === 'number' && customPixelRatio >= 0) {
       this.customPixelRatio = customPixelRatio;
     }
->>>>>>> c1d31867
   }
   // alias for public method to set options
   setOptions(options = {}) {
