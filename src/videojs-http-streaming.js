/**
 * @file videojs-http-streaming.js
 *
 * The main file for the HLS project.
 * License: https://github.com/videojs/videojs-http-streaming/blob/master/LICENSE
 */
import document from 'global/document';
import window from 'global/window';
import PlaylistLoader from './playlist-loader';
import Playlist from './playlist';
import xhrFactory from './xhr';
import { simpleTypeFromSourceType } from '@videojs/vhs-utils/dist/media-types.js';
import * as utils from './bin-utils';
import {
  getProgramTime,
  seekToProgramTime
} from './util/time';
import { timeRangesToArray } from './ranges';
import videojs from 'video.js';
import { MasterPlaylistController } from './master-playlist-controller';
import Config from './config';
import renditionSelectionMixin from './rendition-mixin';
import PlaybackWatcher from './playback-watcher';
import reloadSourceOnError from './reload-source-on-error';
import {
  lastBandwidthSelector,
  lowestBitrateCompatibleVariantSelector,
  comparePlaylistBandwidth,
  comparePlaylistResolution
} from './playlist-selectors.js';
import {version as vhsVersion} from '../package.json';
import {version as muxVersion} from 'mux.js/package.json';
import {version as mpdVersion} from 'mpd-parser/package.json';
import {version as m3u8Version} from 'm3u8-parser/package.json';
import {version as aesVersion} from 'aes-decrypter/package.json';
import {isAudioCodec, isVideoCodec, browserSupportsCodec} from '@videojs/vhs-utils/dist/codecs.js';

const Vhs = {
  PlaylistLoader,
  Playlist,
  utils,

  STANDARD_PLAYLIST_SELECTOR: lastBandwidthSelector,
  INITIAL_PLAYLIST_SELECTOR: lowestBitrateCompatibleVariantSelector,
  comparePlaylistBandwidth,
  comparePlaylistResolution,

  xhr: xhrFactory()
};

// Define getter/setters for config properties
[
  'GOAL_BUFFER_LENGTH',
  'MAX_GOAL_BUFFER_LENGTH',
  'BACK_BUFFER_LENGTH',
  'GOAL_BUFFER_LENGTH_RATE',
  'BUFFER_LOW_WATER_LINE',
  'MAX_BUFFER_LOW_WATER_LINE',
  'BUFFER_LOW_WATER_LINE_RATE',
  'BANDWIDTH_VARIANCE'
].forEach((prop) => {
  Object.defineProperty(Vhs, prop, {
    get() {
      videojs.log.warn(`using Vhs.${prop} is UNSAFE be sure you know what you are doing`);
      return Config[prop];
    },
    set(value) {
      videojs.log.warn(`using Vhs.${prop} is UNSAFE be sure you know what you are doing`);

      if (typeof value !== 'number' || value < 0) {
        videojs.log.warn(`value of Vhs.${prop} must be greater than or equal to 0`);
        return;
      }

      Config[prop] = value;
    }
  });
});

export const LOCAL_STORAGE_KEY = 'videojs-vhs';

/**
 * Updates the selectedIndex of the QualityLevelList when a mediachange happens in vhs.
 *
 * @param {QualityLevelList} qualityLevels The QualityLevelList to update.
 * @param {PlaylistLoader} playlistLoader PlaylistLoader containing the new media info.
 * @function handleVhsMediaChange
 */
const handleVhsMediaChange = function(qualityLevels, playlistLoader) {
  const newPlaylist = playlistLoader.media();
  let selectedIndex = -1;

  for (let i = 0; i < qualityLevels.length; i++) {
    if (qualityLevels[i].id === newPlaylist.id) {
      selectedIndex = i;
      break;
    }
  }

  qualityLevels.selectedIndex_ = selectedIndex;
  qualityLevels.trigger({
    selectedIndex,
    type: 'change'
  });
};

/**
 * Adds quality levels to list once playlist metadata is available
 *
 * @param {QualityLevelList} qualityLevels The QualityLevelList to attach events to.
 * @param {Object} vhs Vhs object to listen to for media events.
 * @function handleVhsLoadedMetadata
 */
const handleVhsLoadedMetadata = function(qualityLevels, vhs) {
  vhs.representations().forEach((rep) => {
    qualityLevels.addQualityLevel(rep);
  });
  handleVhsMediaChange(qualityLevels, vhs.playlists);
};

// HLS is a source handler, not a tech. Make sure attempts to use it
// as one do not cause exceptions.
Vhs.canPlaySource = function() {
  return videojs.log.warn('HLS is no longer a tech. Please remove it from ' +
    'your player\'s techOrder.');
};

const emeKeySystems = (keySystemOptions, videoPlaylist, audioPlaylist) => {
  if (!keySystemOptions) {
    return keySystemOptions;
  }

  const codecs = {
    video: videoPlaylist && videoPlaylist.attributes && videoPlaylist.attributes.CODECS,
    audio: audioPlaylist && audioPlaylist.attributes && audioPlaylist.attributes.CODECS
  };

  if (!codecs.audio && codecs.video.split(',').length > 1) {
    codecs.video.split(',').forEach(function(codec) {
      codec = codec.trim();

      if (isAudioCodec(codec)) {
        codecs.audio = codec;
      } else if (isVideoCodec(codec)) {
        codecs.video = codec;
      }
    });
  }
  const videoContentType = codecs.video ? `video/mp4;codecs="${codecs.video}"` : null;
  const audioContentType = codecs.audio ? `audio/mp4;codecs="${codecs.audio}"` : null;

  // upsert the content types based on the selected playlist
  const keySystemContentTypes = {};

  for (const keySystem in keySystemOptions) {
    keySystemContentTypes[keySystem] = {audioContentType, videoContentType};

    if (videoPlaylist.contentProtection &&
        videoPlaylist.contentProtection[keySystem] &&
        videoPlaylist.contentProtection[keySystem].pssh) {
      keySystemContentTypes[keySystem].pssh =
        videoPlaylist.contentProtection[keySystem].pssh;
    }

    // videojs-contrib-eme accepts the option of specifying: 'com.some.cdm': 'url'
    // so we need to prevent overwriting the URL entirely
    if (typeof keySystemOptions[keySystem] === 'string') {
      keySystemContentTypes[keySystem].url = keySystemOptions[keySystem];
    }
  }

  return videojs.mergeOptions(keySystemOptions, keySystemContentTypes);
};

const setupEmeOptions = ({
  player,
  sourceKeySystems,
  media,
  audioMedia
}) => {
  if (!player.eme) {
    return;
  }

  const sourceOptions = emeKeySystems(sourceKeySystems, media, audioMedia);

  if (!sourceOptions) {
    return;
  }

  player.currentSource().keySystems = sourceOptions;

  // works around https://bugs.chromium.org/p/chromium/issues/detail?id=895449
  // in non-IE11 browsers. In IE11 this is too early to initialize media keys
  if (videojs.browser.IE_VERSION === 11 || !player.eme.initializeMediaKeys) {
    return;
  }

  player.eme.initializeMediaKeys();
};

const getVhsLocalStorage = () => {
  if (!window.localStorage) {
    return null;
  }

  const storedObject = window.localStorage.getItem(LOCAL_STORAGE_KEY);

  if (!storedObject) {
    return null;
  }

  try {
    return JSON.parse(storedObject);
  } catch (e) {
    // someone may have tampered with the value
    return null;
  }
};

const updateVhsLocalStorage = (options) => {
  if (!window.localStorage) {
    return false;
  }

  let objectToStore = getVhsLocalStorage();

  objectToStore = objectToStore ? videojs.mergeOptions(objectToStore, options) : options;

  try {
    window.localStorage.setItem(LOCAL_STORAGE_KEY, JSON.stringify(objectToStore));
  } catch (e) {
    // Throws if storage is full (e.g., always on iOS 5+ Safari private mode, where
    // storage is set to 0).
    // https://developer.mozilla.org/en-US/docs/Web/API/Storage/setItem#Exceptions
    // No need to perform any operation.
    return false;
  }

  return objectToStore;
};

/**
 * Parses VHS-supported media types from data URIs. See
 * https://developer.mozilla.org/en-US/docs/Web/HTTP/Basics_of_HTTP/Data_URIs
 * for information on data URIs.
 *
 * @param {string} dataUri
 *        The data URI
 *
 * @return {string|Object}
 *         The parsed object/string, or the original string if no supported media type
 *         was found
 */
const expandDataUri = (dataUri) => {
  if (dataUri.toLowerCase().indexOf('data:application/vnd.videojs.vhs+json,') === 0) {
    return JSON.parse(dataUri.substring(dataUri.indexOf(',') + 1));
  }
  // no known case for this data URI, return the string as-is
  return dataUri;
};

/**
 * Whether the browser has built-in HLS support.
 */
Vhs.supportsNativeHls = (function() {
  if (!document || !document.createElement) {
    return false;
  }

  const video = document.createElement('video');

  // native HLS is definitely not supported if HTML5 video isn't
  if (!videojs.getTech('Html5').isSupported()) {
    return false;
  }

  // HLS manifests can go by many mime-types
  const canPlay = [
    // Apple santioned
    'application/vnd.apple.mpegurl',
    // Apple sanctioned for backwards compatibility
    'audio/mpegurl',
    // Very common
    'audio/x-mpegurl',
    // Very common
    'application/x-mpegurl',
    // Included for completeness
    'video/x-mpegurl',
    'video/mpegurl',
    'application/mpegurl'
  ];

  return canPlay.some(function(canItPlay) {
    return (/maybe|probably/i).test(video.canPlayType(canItPlay));
  });
}());

Vhs.supportsNativeDash = (function() {
  if (!document || !document.createElement || !videojs.getTech('Html5').isSupported()) {
    return false;
  }

  return (/maybe|probably/i).test(document.createElement('video').canPlayType('application/dash+xml'));
}());

Vhs.supportsTypeNatively = (type) => {
  if (type === 'hls') {
    return Vhs.supportsNativeHls;
  }

  if (type === 'dash') {
    return Vhs.supportsNativeDash;
  }

  return false;
};

/**
 * HLS is a source handler, not a tech. Make sure attempts to use it
 * as one do not cause exceptions.
 */
Vhs.isSupported = function() {
  return videojs.log.warn('HLS is no longer a tech. Please remove it from ' +
    'your player\'s techOrder.');
};

const Component = videojs.getComponent('Component');

/**
 * The Vhs Handler object, where we orchestrate all of the parts
 * of HLS to interact with video.js
 *
 * @class VhsHandler
 * @extends videojs.Component
 * @param {Object} source the soruce object
 * @param {Tech} tech the parent tech object
 * @param {Object} options optional and required options
 */
class VhsHandler extends Component {
  constructor(source, tech, options) {
    super(tech, videojs.mergeOptions(options.hls, options.vhs));

    if (options.hls && Object.keys(options.hls).length) {
      videojs.log.warn('Using hls options is deprecated. Use vhs instead.');
    }

    // tech.player() is deprecated but setup a reference to HLS for
    // backwards-compatibility
    if (tech.options_ && tech.options_.playerId) {
      const _player = videojs(tech.options_.playerId);

      if (!_player.hasOwnProperty('hls')) {
        Object.defineProperty(_player, 'hls', {
          get: () => {
            videojs.log.warn('player.hls is deprecated. Use player.tech().vhs instead.');
            tech.trigger({ type: 'usage', name: 'hls-player-access' });
            return this;
          },
          configurable: true
        });
      }

      if (!_player.hasOwnProperty('vhs')) {
        Object.defineProperty(_player, 'vhs', {
          get: () => {
            videojs.log.warn('player.vhs is deprecated. Use player.tech().vhs instead.');
            tech.trigger({ type: 'usage', name: 'vhs-player-access' });
            return this;
          },
          configurable: true
        });
      }

      if (!_player.hasOwnProperty('dash')) {
        Object.defineProperty(_player, 'dash', {
          get: () => {
            videojs.log.warn('player.dash is deprecated. Use player.tech().vhs instead.');
            return this;
          },
          configurable: true
        });
      }

      this.player_ = _player;
    }

    this.tech_ = tech;
    this.source_ = source;
    this.stats = {};
    this.ignoreNextSeekingEvent_ = false;
    this.setOptions_();

    if (this.options_.overrideNative &&
      tech.overrideNativeAudioTracks &&
      tech.overrideNativeVideoTracks) {
      tech.overrideNativeAudioTracks(true);
      tech.overrideNativeVideoTracks(true);
    } else if (this.options_.overrideNative &&
      (tech.featuresNativeVideoTracks || tech.featuresNativeAudioTracks)) {
      // overriding native HLS only works if audio tracks have been emulated
      // error early if we're misconfigured
      throw new Error('Overriding native HLS requires emulated tracks. ' +
        'See https://git.io/vMpjB');
    }

    // listen for fullscreenchange events for this player so that we
    // can adjust our quality selection quickly
    this.on(document, [
      'fullscreenchange', 'webkitfullscreenchange',
      'mozfullscreenchange', 'MSFullscreenChange'
    ], (event) => {
      const fullscreenElement = document.fullscreenElement ||
        document.webkitFullscreenElement ||
        document.mozFullScreenElement ||
        document.msFullscreenElement;

      if (fullscreenElement && fullscreenElement.contains(this.tech_.el())) {
        this.masterPlaylistController_.smoothQualityChange_();
      }
    });

    this.on(this.tech_, 'seeking', function() {
      if (this.ignoreNextSeekingEvent_) {
        this.ignoreNextSeekingEvent_ = false;
        return;
      }

      this.setCurrentTime(this.tech_.currentTime());
    });

    this.on(this.tech_, 'error', function() {
      if (this.masterPlaylistController_) {
        this.masterPlaylistController_.pauseLoading();
      }
    });

    this.on(this.tech_, 'play', this.play);
  }

  setOptions_() {
    // defaults
    this.options_.withCredentials = this.options_.withCredentials || false;
    this.options_.handleManifestRedirects = this.options_.handleManifestRedirects || false;
    this.options_.limitRenditionByPlayerDimensions = this.options_.limitRenditionByPlayerDimensions === false ? false : true;
    this.options_.useDevicePixelRatio = this.options_.useDevicePixelRatio || false;
    this.options_.smoothQualityChange = this.options_.smoothQualityChange || false;
    this.options_.useBandwidthFromLocalStorage =
      typeof this.source_.useBandwidthFromLocalStorage !== 'undefined' ?
        this.source_.useBandwidthFromLocalStorage :
        this.options_.useBandwidthFromLocalStorage || false;
    this.options_.customTagParsers = this.options_.customTagParsers || [];
    this.options_.customTagMappers = this.options_.customTagMappers || [];
    this.options_.cacheEncryptionKeys = this.options_.cacheEncryptionKeys || false;
    this.options_.handlePartialData = this.options_.handlePartialData || false;

    if (typeof this.options_.blacklistDuration !== 'number') {
      this.options_.blacklistDuration = 5 * 60;
    }

    if (typeof this.options_.bandwidth !== 'number') {
      if (this.options_.useBandwidthFromLocalStorage) {
        const storedObject = getVhsLocalStorage();

        if (storedObject && storedObject.bandwidth) {
          this.options_.bandwidth = storedObject.bandwidth;
          this.tech_.trigger({type: 'usage', name: 'vhs-bandwidth-from-local-storage'});
          this.tech_.trigger({type: 'usage', name: 'hls-bandwidth-from-local-storage'});
        }
        if (storedObject && storedObject.throughput) {
          this.options_.throughput = storedObject.throughput;
          this.tech_.trigger({type: 'usage', name: 'vhs-throughput-from-local-storage'});
          this.tech_.trigger({type: 'usage', name: 'hls-throughput-from-local-storage'});
        }
      }
    }
    // if bandwidth was not set by options or pulled from local storage, start playlist
    // selection at a reasonable bandwidth
    if (typeof this.options_.bandwidth !== 'number') {
      this.options_.bandwidth = Config.INITIAL_BANDWIDTH;
    }

    // If the bandwidth number is unchanged from the initial setting
    // then this takes precedence over the enableLowInitialPlaylist option
    this.options_.enableLowInitialPlaylist =
      this.options_.enableLowInitialPlaylist &&
      this.options_.bandwidth === Config.INITIAL_BANDWIDTH;

    // grab options passed to player.src
    [
      'withCredentials',
      'useDevicePixelRatio',
      'limitRenditionByPlayerDimensions',
      'bandwidth',
      'smoothQualityChange',
      'customTagParsers',
      'customTagMappers',
      'handleManifestRedirects',
      'cacheEncryptionKeys',
      'handlePartialData'
    ].forEach((option) => {
      if (typeof this.source_[option] !== 'undefined') {
        this.options_[option] = this.source_[option];
      }
    });

    this.limitRenditionByPlayerDimensions = this.options_.limitRenditionByPlayerDimensions;
    this.useDevicePixelRatio = this.options_.useDevicePixelRatio;
  }
  /**
   * called when player.src gets called, handle a new source
   *
   * @param {Object} src the source object to handle
   */
  src(src, type) {
    // do nothing if the src is falsey
    if (!src) {
      return;
    }
    this.setOptions_();
    // add master playlist controller options
    this.options_.src = expandDataUri(this.source_.src);
    this.options_.tech = this.tech_;
    this.options_.externVhs = Vhs;
    this.options_.sourceType = simpleTypeFromSourceType(type);
    // Whenever we seek internally, we should update the tech
    this.options_.seekTo = (time) => {
      this.tech_.setCurrentTime(time);
    };

    this.masterPlaylistController_ = new MasterPlaylistController(this.options_);
    this.playbackWatcher_ = new PlaybackWatcher(videojs.mergeOptions(this.options_, {
      seekable: () => this.seekable(),
      media: () => this.masterPlaylistController_.media(),
      masterPlaylistController: this.masterPlaylistController_
    }));

    this.masterPlaylistController_.on('error', () => {
      const player = videojs.players[this.tech_.options_.playerId];
      let error = this.masterPlaylistController_.error;

      if (typeof error === 'object' && !error.code) {
        error.code = 3;
      } else if (typeof error === 'string') {
        error = {message: error, code: 3};
      }

      player.error(error);
    });

    // `this` in selectPlaylist should be the VhsHandler for backwards
    // compatibility with < v2
    this.masterPlaylistController_.selectPlaylist =
      this.selectPlaylist ?
        this.selectPlaylist.bind(this) : Vhs.STANDARD_PLAYLIST_SELECTOR.bind(this);

    this.masterPlaylistController_.selectInitialPlaylist =
      Vhs.INITIAL_PLAYLIST_SELECTOR.bind(this);

    // re-expose some internal objects for backwards compatibility with < v2
    this.playlists = this.masterPlaylistController_.masterPlaylistLoader_;
    this.mediaSource = this.masterPlaylistController_.mediaSource;

    // Proxy assignment of some properties to the master playlist
    // controller. Using a custom property for backwards compatibility
    // with < v2
    Object.defineProperties(this, {
      selectPlaylist: {
        get() {
          return this.masterPlaylistController_.selectPlaylist;
        },
        set(selectPlaylist) {
          this.masterPlaylistController_.selectPlaylist = selectPlaylist.bind(this);
        }
      },
      throughput: {
        get() {
          return this.masterPlaylistController_.mainSegmentLoader_.throughput.rate;
        },
        set(throughput) {
          this.masterPlaylistController_.mainSegmentLoader_.throughput.rate = throughput;
          // By setting `count` to 1 the throughput value becomes the starting value
          // for the cumulative average
          this.masterPlaylistController_.mainSegmentLoader_.throughput.count = 1;
        }
      },
      bandwidth: {
        get() {
          return this.masterPlaylistController_.mainSegmentLoader_.bandwidth;
        },
        set(bandwidth) {
          this.masterPlaylistController_.mainSegmentLoader_.bandwidth = bandwidth;
          // setting the bandwidth manually resets the throughput counter
          // `count` is set to zero that current value of `rate` isn't included
          // in the cumulative average
          this.masterPlaylistController_.mainSegmentLoader_.throughput = {
            rate: 0,
            count: 0
          };
        }
      },
      /**
       * `systemBandwidth` is a combination of two serial processes bit-rates. The first
       * is the network bitrate provided by `bandwidth` and the second is the bitrate of
       * the entire process after that - decryption, transmuxing, and appending - provided
       * by `throughput`.
       *
       * Since the two process are serial, the overall system bandwidth is given by:
       *   sysBandwidth = 1 / (1 / bandwidth + 1 / throughput)
       */
      systemBandwidth: {
        get() {
          const invBandwidth = 1 / (this.bandwidth || 1);
          let invThroughput;

          if (this.throughput > 0) {
            invThroughput = 1 / this.throughput;
          } else {
            invThroughput = 0;
          }

          const systemBitrate = Math.floor(1 / (invBandwidth + invThroughput));

          return systemBitrate;
        },
        set() {
          videojs.log.error('The "systemBandwidth" property is read-only');
        }
      }
    });

    if (this.options_.bandwidth) {
      this.bandwidth = this.options_.bandwidth;
    }
    if (this.options_.throughput) {
      this.throughput = this.options_.throughput;
    }

    Object.defineProperties(this.stats, {
      bandwidth: {
        get: () => this.bandwidth || 0,
        enumerable: true
      },
      mediaRequests: {
        get: () => this.masterPlaylistController_.mediaRequests_() || 0,
        enumerable: true
      },
      mediaRequestsAborted: {
        get: () => this.masterPlaylistController_.mediaRequestsAborted_() || 0,
        enumerable: true
      },
      mediaRequestsTimedout: {
        get: () => this.masterPlaylistController_.mediaRequestsTimedout_() || 0,
        enumerable: true
      },
      mediaRequestsErrored: {
        get: () => this.masterPlaylistController_.mediaRequestsErrored_() || 0,
        enumerable: true
      },
      mediaTransferDuration: {
        get: () => this.masterPlaylistController_.mediaTransferDuration_() || 0,
        enumerable: true
      },
      mediaBytesTransferred: {
        get: () => this.masterPlaylistController_.mediaBytesTransferred_() || 0,
        enumerable: true
      },
      mediaSecondsLoaded: {
        get: () => this.masterPlaylistController_.mediaSecondsLoaded_() || 0,
        enumerable: true
      },
      buffered: {
        get: () => timeRangesToArray(this.tech_.buffered()),
        enumerable: true
      },
      currentTime: {
        get: () => this.tech_.currentTime(),
        enumerable: true
      },
      currentSource: {
        get: () => this.tech_.currentSource_,
        enumerable: true
      },
      currentTech: {
        get: () => this.tech_.name_,
        enumerable: true
      },
      duration: {
        get: () => this.tech_.duration(),
        enumerable: true
      },
      master: {
        get: () => this.playlists.master,
        enumerable: true
      },
      playerDimensions: {
        get: () => this.tech_.currentDimensions(),
        enumerable: true
      },
      seekable: {
        get: () => timeRangesToArray(this.tech_.seekable()),
        enumerable: true
      },
      timestamp: {
        get: () => Date.now(),
        enumerable: true
      },
      videoPlaybackQuality: {
        get: () => this.tech_.getVideoPlaybackQuality(),
        enumerable: true
      }
    });

    this.tech_.one(
      'canplay',
      this.masterPlaylistController_.setupFirstPlay.bind(this.masterPlaylistController_)
    );

    this.tech_.on('bandwidthupdate', () => {
      if (this.options_.useBandwidthFromLocalStorage) {
        updateVhsLocalStorage({
          bandwidth: this.bandwidth,
          throughput: Math.round(this.throughput)
        });
      }
    });

    this.masterPlaylistController_.on('selectedinitialmedia', () => {
      // Add the manual rendition mix-in to VhsHandler
      renditionSelectionMixin(this);
<<<<<<< HEAD

      const audioPlaylistLoader =
        this.masterPlaylistController_.mediaTypes_.AUDIO.activePlaylistLoader;

      setupEmeOptions({
        player: this.player_,
        sourceKeySystems: this.source_.keySystems,
        media: this.playlists.media(),
        audioMedia: audioPlaylistLoader && audioPlaylistLoader.media()
      });
=======
    });

    this.masterPlaylistController_.sourceUpdater_.on('ready', () => {
      setupEmeOptions(this);
>>>>>>> 267cc345
    });

    // the bandwidth of the primary segment loader is our best
    // estimate of overall bandwidth
    this.on(this.masterPlaylistController_, 'progress', function() {
      this.tech_.trigger('progress');
    });

    // In the live case, we need to ignore the very first `seeking` event since
    // that will be the result of the seek-to-live behavior
    this.on(this.masterPlaylistController_, 'firstplay', function() {
      this.ignoreNextSeekingEvent_ = true;
    });

    this.setupQualityLevels_();

    // do nothing if the tech has been disposed already
    // this can occur if someone sets the src in player.ready(), for instance
    if (!this.tech_.el()) {
      return;
    }

    this.mediaSourceUrl_ = window.URL.createObjectURL(this.masterPlaylistController_.mediaSource);

    this.tech_.src(this.mediaSourceUrl_);
  }

  /**
   * Initializes the quality levels and sets listeners to update them.
   *
   * @method setupQualityLevels_
   * @private
   */
  setupQualityLevels_() {
    const player = videojs.players[this.tech_.options_.playerId];

    // if there isn't a player or there isn't a qualityLevels plugin
    // or qualityLevels_ listeners have already been setup, do nothing.
    if (!player || !player.qualityLevels || this.qualityLevels_) {
      return;
    }

    this.qualityLevels_ = player.qualityLevels();

    this.masterPlaylistController_.on('selectedinitialmedia', () => {
      handleVhsLoadedMetadata(this.qualityLevels_, this);
    });

    this.playlists.on('mediachange', () => {
      handleVhsMediaChange(this.qualityLevels_, this.playlists);
    });
  }

  /**
   * return the version
   */
  static version() {
    return {
      '@videojs/http-streaming': vhsVersion,
      'mux.js': muxVersion,
      'mpd-parser': mpdVersion,
      'm3u8-parser': m3u8Version,
      'aes-decrypter': aesVersion
    };
  }

  /**
   * return the version
   */
  version() {
    return this.constructor.version();
  }

  /**
   * Begin playing the video.
   */
  play() {
    this.masterPlaylistController_.play();
  }

  /**
   * a wrapper around the function in MasterPlaylistController
   */
  setCurrentTime(currentTime) {
    this.masterPlaylistController_.setCurrentTime(currentTime);
  }

  /**
   * a wrapper around the function in MasterPlaylistController
   */
  duration() {
    return this.masterPlaylistController_.duration();
  }

  /**
   * a wrapper around the function in MasterPlaylistController
   */
  seekable() {
    return this.masterPlaylistController_.seekable();
  }

  /**
   * Abort all outstanding work and cleanup.
   */
  dispose() {
    if (this.playbackWatcher_) {
      this.playbackWatcher_.dispose();
    }
    if (this.masterPlaylistController_) {
      this.masterPlaylistController_.dispose();
    }
    if (this.qualityLevels_) {
      this.qualityLevels_.dispose();
    }

    if (this.player_) {
      delete this.player_.vhs;
      delete this.player_.dash;
      delete this.player_.hls;
    }

    if (this.tech_ && this.tech_.vhs) {
      delete this.tech_.vhs;
    }

    // don't check this.tech_.hls as it will log a deprecated warning
    if (this.tech_) {
      delete this.tech_.hls;
    }

    if (this.mediaSourceUrl_ && window.URL.revokeObjectURL) {
      window.URL.revokeObjectURL(this.mediaSourceUrl_);
      this.mediaSourceUrl_ = null;
    }

    super.dispose();
  }

  convertToProgramTime(time, callback) {
    return getProgramTime({
      playlist: this.masterPlaylistController_.media(),
      time,
      callback
    });
  }

  // the player must be playing before calling this
  seekToProgramTime(programTime, callback, pauseAfterSeek = true, retryCount = 2) {
    return seekToProgramTime({
      programTime,
      playlist: this.masterPlaylistController_.media(),
      retryCount,
      pauseAfterSeek,
      seekTo: this.options_.seekTo,
      tech: this.options_.tech,
      callback
    });
  }
}

/**
 * The Source Handler object, which informs video.js what additional
 * MIME types are supported and sets up playback. It is registered
 * automatically to the appropriate tech based on the capabilities of
 * the browser it is running in. It is not necessary to use or modify
 * this object in normal usage.
 */
const VhsSourceHandler = {
  name: 'videojs-http-streaming',
  VERSION: vhsVersion,
  canHandleSource(srcObj, options = {}) {
    const localOptions = videojs.mergeOptions(videojs.options, options);

    return VhsSourceHandler.canPlayType(srcObj.type, localOptions);
  },
  handleSource(source, tech, options = {}) {
    const localOptions = videojs.mergeOptions(videojs.options, options);

    tech.vhs = new VhsHandler(source, tech, localOptions);
    if (!videojs.hasOwnProperty('hls')) {
      Object.defineProperty(tech, 'hls', {
        get: () => {
          videojs.log.warn('player.tech().hls is deprecated. Use player.tech().vhs instead.');
          return tech.vhs;
        },
        configurable: true
      });
    }
    tech.vhs.xhr = xhrFactory();

    tech.vhs.src(source.src, source.type);
    return tech.vhs;
  },
  canPlayType(type, options = {}) {
    const { vhs: { overrideNative = !videojs.browser.IS_ANY_SAFARI } } = videojs.mergeOptions(videojs.options, options);
    const supportedType = simpleTypeFromSourceType(type);
    const canUseMsePlayback = supportedType &&
      (!Vhs.supportsTypeNatively(supportedType) || overrideNative);

    return canUseMsePlayback ? 'maybe' : '';
  }
};

/**
 * Check to see if the native MediaSource object exists and supports
 * an MP4 container with both H.264 video and AAC-LC audio.
 *
 * @return {boolean} if  native media sources are supported
 */
const supportsNativeMediaSources = () => {
  return browserSupportsCodec('avc1.4d400d,mp4a.40.2');
};

// register source handlers with the appropriate techs
if (supportsNativeMediaSources()) {
  videojs.getTech('Html5').registerSourceHandler(VhsSourceHandler, 0);
}

videojs.VhsHandler = VhsHandler;
Object.defineProperty(videojs, 'HlsHandler', {
  get: () => {
    videojs.log.warn('videojs.HlsHandler is deprecated. Use videojs.VhsHandler instead.');
    return VhsHandler;
  },
  configurable: true
});
videojs.VhsSourceHandler = VhsSourceHandler;
Object.defineProperty(videojs, 'HlsSourceHandler', {
  get: () => {
    videojs.log.warn('videojs.HlsSourceHandler is deprecated. ' +
      'Use videojs.VhsSourceHandler instead.');
    return VhsSourceHandler;
  },
  configurable: true
});
videojs.Vhs = Vhs;
Object.defineProperty(videojs, 'Hls', {
  get: () => {
    videojs.log.warn('videojs.Hls is deprecated. Use videojs.Vhs instead.');
    return Vhs;
  },
  configurable: true
});
if (!videojs.use) {
  videojs.registerComponent('Hls', Vhs);
  videojs.registerComponent('Vhs', Vhs);
}
videojs.options.vhs = videojs.options.vhs || {};
videojs.options.hls = videojs.options.hls || {};

if (videojs.registerPlugin) {
  videojs.registerPlugin('reloadSourceOnError', reloadSourceOnError);
} else {
  videojs.plugin('reloadSourceOnError', reloadSourceOnError);
}

export {
  Vhs,
  VhsHandler,
  VhsSourceHandler,
  emeKeySystems,
  simpleTypeFromSourceType,
  expandDataUri,
  setupEmeOptions
};<|MERGE_RESOLUTION|>--- conflicted
+++ resolved
@@ -728,8 +728,9 @@
     this.masterPlaylistController_.on('selectedinitialmedia', () => {
       // Add the manual rendition mix-in to VhsHandler
       renditionSelectionMixin(this);
-<<<<<<< HEAD
-
+    });
+
+    this.masterPlaylistController_.sourceUpdater_.on('ready', () => {
       const audioPlaylistLoader =
         this.masterPlaylistController_.mediaTypes_.AUDIO.activePlaylistLoader;
 
@@ -739,12 +740,6 @@
         media: this.playlists.media(),
         audioMedia: audioPlaylistLoader && audioPlaylistLoader.media()
       });
-=======
-    });
-
-    this.masterPlaylistController_.sourceUpdater_.on('ready', () => {
-      setupEmeOptions(this);
->>>>>>> 267cc345
     });
 
     // the bandwidth of the primary segment loader is our best
