import TransmuxWorker from 'worker!./transmuxer-worker.js';

export const handleData_ = (event, transmuxedData, callback) => {
  const {
    type,
    initSegment,
    captions,
    captionStreams,
    metadata,
    videoFrameDtsTime,
    videoFramePtsTime
  } = event.data.segment;

  transmuxedData.buffer.push({
    captions,
    captionStreams,
    metadata
  });

  // right now, boxes will come back from partial transmuxer, data from full
  const boxes = event.data.segment.boxes || {
    data: event.data.segment.data
  };

  const result = {
    type,
    // cast ArrayBuffer to TypedArray
    data: new Uint8Array(
      boxes.data,
      boxes.data.byteOffset,
      boxes.data.byteLength
    ),
    initSegment: new Uint8Array(
      initSegment.data,
      initSegment.byteOffset,
      initSegment.byteLength
    )
  };

  if (typeof videoFrameDtsTime !== 'undefined') {
    result.videoFrameDtsTime = videoFrameDtsTime;
  }

  if (typeof videoFramePtsTime !== 'undefined') {
    result.videoFramePtsTime = videoFramePtsTime;
  }

  callback(result);
};

export const handleDone_ = ({
  transmuxedData,
  callback
}) => {
  // Previously we only returned data on data events,
  // not on done events. Clear out the buffer to keep that consistent.
  transmuxedData.buffer = [];

  // all buffers should have been flushed from the muxer, so start processing anything we
  // have received
  callback(transmuxedData);
};

export const handleGopInfo_ = (event, transmuxedData) => {
  transmuxedData.gopInfo = event.data.gopInfo;
};

<<<<<<< HEAD
export const processTransmux = ({
  transmuxer,
  bytes,
  audioAppendStart,
  gopsToAlignWith,
  isPartial,
  remux,
  onData,
  onTrackInfo,
  onAudioTimingInfo,
  onVideoTimingInfo,
  onVideoSegmentTimingInfo,
  onAudioSegmentTimingInfo,
  onId3,
  onCaptions,
  onDone,
  onEndedTimeline,
  isEndOfTimeline
}) => {
=======
export const processTransmux = (options) => {
  const {
    transmuxer,
    bytes,
    audioAppendStart,
    gopsToAlignWith,
    isPartial,
    remux,
    onData,
    onTrackInfo,
    onAudioTimingInfo,
    onVideoTimingInfo,
    onVideoSegmentTimingInfo,
    onAudioSegmentTimingInfo,
    onId3,
    onCaptions,
    onDone
  } = options;
>>>>>>> a34b4da9
  const transmuxedData = {
    isPartial,
    buffer: []
  };
  let waitForEndedTimelineEvent = isEndOfTimeline;

  const handleMessage = (event) => {
    if (transmuxer.currentTransmux !== options) {
      // disposed
      return;
    }

    if (event.data.action === 'data') {
      handleData_(event, transmuxedData, onData);
    }
    if (event.data.action === 'trackinfo') {
      onTrackInfo(event.data.trackInfo);
    }
    if (event.data.action === 'gopInfo') {
      handleGopInfo_(event, transmuxedData);
    }
    if (event.data.action === 'audioTimingInfo') {
      onAudioTimingInfo(event.data.audioTimingInfo);
    }
    if (event.data.action === 'videoTimingInfo') {
      onVideoTimingInfo(event.data.videoTimingInfo);
    }
    if (event.data.action === 'videoSegmentTimingInfo') {
      onVideoSegmentTimingInfo(event.data.videoSegmentTimingInfo);
    }
    if (event.data.action === 'audioSegmentTimingInfo') {
      onAudioSegmentTimingInfo(event.data.audioSegmentTimingInfo);
    }
    if (event.data.action === 'id3Frame') {
      onId3([event.data.id3Frame], event.data.id3Frame.dispatchType);
    }
    if (event.data.action === 'caption') {
      onCaptions(event.data.caption);
    }
    if (event.data.action === 'endedtimeline') {
      waitForEndedTimelineEvent = false;
      onEndedTimeline();
    }

    // wait for the transmuxed event since we may have audio and video
    if (event.data.type !== 'transmuxed') {
      return;
    }

    // If the "endedtimeline" event has not yet fired, and this segment represents the end
    // of a timeline, that means there may still be data events before the segment
    // processing can be considerred complete. In that case, the final event should be
    // an "endedtimeline" event with the type "transmuxed."
    if (waitForEndedTimelineEvent) {
      return;
    }

    transmuxer.onmessage = null;
    handleDone_({
      transmuxedData,
      callback: onDone
    });

    /* eslint-disable no-use-before-define */
    dequeue(transmuxer);
    /* eslint-enable */
  };

  transmuxer.onmessage = handleMessage;

  if (audioAppendStart) {
    transmuxer.postMessage({
      action: 'setAudioAppendStart',
      appendStart: audioAppendStart
    });
  }

  // allow empty arrays to be passed to clear out GOPs
  if (Array.isArray(gopsToAlignWith)) {
    transmuxer.postMessage({
      action: 'alignGopsWith',
      gopsToAlignWith
    });
  }

  if (typeof remux !== 'undefined') {
    transmuxer.postMessage({
      action: 'setRemux',
      remux
    });
  }

  if (bytes.byteLength) {
    const buffer = bytes instanceof ArrayBuffer ? bytes : bytes.buffer;
    const byteOffset = bytes instanceof ArrayBuffer ? 0 : bytes.byteOffset;

    transmuxer.postMessage(
      {
        action: 'push',
        // Send the typed-array of data as an ArrayBuffer so that
        // it can be sent as a "Transferable" and avoid the costly
        // memory copy
        data: buffer,
        // To recreate the original typed-array, we need information
        // about what portion of the ArrayBuffer it was a view into
        byteOffset,
        byteLength: bytes.byteLength
      },
      [ buffer ]
    );
  }

  // even if we didn't push any bytes, we have to make sure we flush in case we reached
  // the end of the segment
  transmuxer.postMessage({ action: isPartial ? 'partialFlush' : 'flush' });

  if (isEndOfTimeline) {
    transmuxer.postMessage({ action: 'endTimeline' });
  }
};

export const dequeue = (transmuxer) => {
  transmuxer.currentTransmux = null;
  if (transmuxer.transmuxQueue.length) {
    transmuxer.currentTransmux = transmuxer.transmuxQueue.shift();
    if (typeof transmuxer.currentTransmux === 'function') {
      transmuxer.currentTransmux();
    } else {
      processTransmux(transmuxer.currentTransmux);
    }
  }
};

export const processAction = (transmuxer, action) => {
  transmuxer.postMessage({ action });
  dequeue(transmuxer);
};

export const enqueueAction = (action, transmuxer) => {
  if (!transmuxer.currentTransmux) {
    transmuxer.currentTransmux = action;
    processAction(transmuxer, action);
    return;
  }
  transmuxer.transmuxQueue.push(processAction.bind(null, transmuxer, action));
};

export const reset = (transmuxer) => {
  enqueueAction('reset', transmuxer);
};

export const endTimeline = (transmuxer) => {
  enqueueAction('endTimeline', transmuxer);
};

export const transmux = (options) => {
  if (!options.transmuxer.currentTransmux) {
    options.transmuxer.currentTransmux = options;
    processTransmux(options);
    return;
  }
  options.transmuxer.transmuxQueue.push(options);
};

export const createTransmuxer = (options) => {
  const transmuxer = new TransmuxWorker();

  transmuxer.currentTransmux = null;
  transmuxer.transmuxQueue = [];
  const term = transmuxer.terminate;

  transmuxer.terminate = () => {
    transmuxer.currentTransmux = null;
    transmuxer.transmuxQueue.length = 0;
    return term.call(transmuxer);
  };

  transmuxer.postMessage({action: 'init', options});

  return transmuxer;
};

export default {
  reset,
  endTimeline,
  transmux,
  createTransmuxer
};<|MERGE_RESOLUTION|>--- conflicted
+++ resolved
@@ -65,27 +65,6 @@
   transmuxedData.gopInfo = event.data.gopInfo;
 };
 
-<<<<<<< HEAD
-export const processTransmux = ({
-  transmuxer,
-  bytes,
-  audioAppendStart,
-  gopsToAlignWith,
-  isPartial,
-  remux,
-  onData,
-  onTrackInfo,
-  onAudioTimingInfo,
-  onVideoTimingInfo,
-  onVideoSegmentTimingInfo,
-  onAudioSegmentTimingInfo,
-  onId3,
-  onCaptions,
-  onDone,
-  onEndedTimeline,
-  isEndOfTimeline
-}) => {
-=======
 export const processTransmux = (options) => {
   const {
     transmuxer,
@@ -102,9 +81,10 @@
     onAudioSegmentTimingInfo,
     onId3,
     onCaptions,
-    onDone
+    onDone,
+    onEndedTimeline,
+    isEndOfTimeline
   } = options;
->>>>>>> a34b4da9
   const transmuxedData = {
     isPartial,
     buffer: []
