--- conflicted
+++ resolved
@@ -391,15 +391,7 @@
 
       // List of playlists that have an AUDIO attribute value matching the current
       // group ID
-<<<<<<< HEAD
       const groupPlaylists = playlists.filter(byGroupId(type, groupId));
-=======
-      /* eslint-disable no-loop-func */
-      const groupPlaylists = playlists.filter(playlist => {
-        return playlist.attributes[type] === groupId;
-      });
-      /* eslint-enable */
->>>>>>> be99933d
 
       for (let variantLabel in mediaGroups[type][groupId]) {
         let properties = mediaGroups[type][groupId][variantLabel];
