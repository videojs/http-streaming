--- conflicted
+++ resolved
@@ -2,17 +2,9 @@
  * @file sync-controller.js
  */
 
-<<<<<<< HEAD
-import mp4probe from 'mux.js/lib/mp4/probe';
-import tsInspector from 'mux.js/lib/tools/ts-inspector.js';
-import { sumDurations } from './playlist';
-=======
 import {sumDurations} from './playlist';
->>>>>>> be99933d
 import videojs from 'video.js';
 import logger from './util/logger';
-
-const tsprobe = tsInspector.inspect;
 
 export const syncPointStrategies = [
   // Stategy "VOD": Handle the VOD-case where the sync-point is *always*
