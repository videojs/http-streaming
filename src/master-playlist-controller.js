--- conflicted
+++ resolved
@@ -1231,12 +1231,7 @@
       currentPlaylist.lastExcludeReason_ = error.reason;
     }
     this.tech_.trigger('blacklistplaylist');
-<<<<<<< HEAD
     this.tech_.trigger({type: 'usage', name: 'vhs-rendition-excluded'});
-    this.tech_.trigger({type: 'usage', name: 'hls-rendition-excluded'});
-=======
-    this.tech_.trigger({type: 'usage', name: 'vhs-rendition-blacklisted'});
->>>>>>> 43fce262
 
     // TODO: should we select a new playlist if this blacklist wasn't for the currentPlaylist?
     // Would be something like media().id !=== currentPlaylist.id and we  would need something
