/**
 * @file master-playlist-controller.js
 */
import window from 'global/window';
import PlaylistLoader from './playlist-loader';
import DashPlaylistLoader from './dash-playlist-loader';
import { isEnabled, isLowestEnabledRendition } from './playlist.js';
import SegmentLoader from './segment-loader';
import SourceUpdater from './source-updater';
import VTTSegmentLoader from './vtt-segment-loader';
import * as Ranges from './ranges';
import videojs from 'video.js';
import { updateAdCues } from './ad-cue-tags';
import SyncController from './sync-controller';
import TimelineChangeController from './timeline-change-controller';
import Decrypter from 'worker!./decrypter-worker.worker.js';
import Config from './config';
import {
  parseCodecs,
  browserSupportsCodec,
  muxerSupportsCodec,
  DEFAULT_AUDIO_CODEC,
  DEFAULT_VIDEO_CODEC
} from '@videojs/vhs-utils/dist/codecs.js';
import { codecsForPlaylist } from './util/codecs.js';
import { createMediaTypes, setupMediaGroups } from './media-groups';
import logger from './util/logger';

const ABORT_EARLY_BLACKLIST_SECONDS = 60 * 2;

let Vhs;

// SegmentLoader stats that need to have each loader's
// values summed to calculate the final value
const loaderStats = [
  'mediaRequests',
  'mediaRequestsAborted',
  'mediaRequestsTimedout',
  'mediaRequestsErrored',
  'mediaTransferDuration',
  'mediaBytesTransferred'
];
const sumLoaderStat = function(stat) {
  return this.audioSegmentLoader_[stat] +
         this.mainSegmentLoader_[stat];
};
const shouldSwitchToMedia = function({
  currentPlaylist,
  nextPlaylist,
  forwardBuffer,
  bufferLowWaterLine,
  duration,
  log
}) {
  // we have no other playlist to switch to
  if (!nextPlaylist) {
    videojs.log.warn('We received no playlist to switch to. Please check your stream.');
    return false;
  }

  // If the playlist is live, then we want to not take low water line into account.
  // This is because in LIVE, the player plays 3 segments from the end of the
  // playlist, and if `BUFFER_LOW_WATER_LINE` is greater than the duration availble
  // in those segments, a viewer will never experience a rendition upswitch.
  if (!currentPlaylist.endList) {
    return true;
  }

  // For the same reason as LIVE, we ignore the low water line when the VOD
  // duration is below the max potential low water line
  if (duration < Config.MAX_BUFFER_LOW_WATER_LINE) {
    return true;
  }

  // we want to switch down to lower resolutions quickly to continue playback, but
  if (nextPlaylist.attributes.BANDWIDTH < currentPlaylist.attributes.BANDWIDTH) {
    return true;
  }

  // ensure we have some buffer before we switch up to prevent us running out of
  // buffer while loading a higher rendition.
  if (forwardBuffer >= bufferLowWaterLine) {
    return true;
  }

  return false;
};

/**
 * the master playlist controller controller all interactons
 * between playlists and segmentloaders. At this time this mainly
 * involves a master playlist and a series of audio playlists
 * if they are available
 *
 * @class MasterPlaylistController
 * @extends videojs.EventTarget
 */
export class MasterPlaylistController extends videojs.EventTarget {
  constructor(options) {
    super();

    const {
      src,
      handleManifestRedirects,
      withCredentials,
      tech,
      bandwidth,
      externVhs,
      useCueTags,
      blacklistDuration,
      enableLowInitialPlaylist,
      sourceType,
      cacheEncryptionKeys,
      handlePartialData
    } = options;

    if (!src) {
      throw new Error('A non-empty playlist URL or JSON manifest string is required');
    }

    Vhs = externVhs;

    this.withCredentials = withCredentials;
    this.tech_ = tech;
<<<<<<< HEAD
    this.vhs_ = tech.vhs;
    this.seekTo_ = seekTo;
=======
    this.hls_ = tech.hls;
>>>>>>> 1165f8e9
    this.sourceType_ = sourceType;
    this.useCueTags_ = useCueTags;
    this.blacklistDuration = blacklistDuration;
    this.enableLowInitialPlaylist = enableLowInitialPlaylist;
    if (this.useCueTags_) {
      this.cueTagsTrack_ = this.tech_.addTextTrack(
        'metadata',
        'ad-cues'
      );
      this.cueTagsTrack_.inBandMetadataTrackDispatchType = '';
    }

    this.requestOptions_ = {
      withCredentials,
      handleManifestRedirects,
      timeout: null
    };

    this.on('error', this.pauseLoading);

    this.mediaTypes_ = createMediaTypes();

    this.mediaSource = new window.MediaSource();

    this.mediaSource.addEventListener('durationchange', () => {
      this.tech_.trigger('durationchange');
    });
    // load the media source into the player
    this.mediaSource.addEventListener('sourceopen', this.handleSourceOpen_.bind(this));
    this.mediaSource.addEventListener('sourceended', this.handleSourceEnded_.bind(this));
    // we don't have to handle sourceclose since dispose will handle termination of
    // everything, and the MediaSource should not be detached without a proper disposal

    this.seekable_ = videojs.createTimeRanges();
    this.hasPlayed_ = false;

    this.syncController_ = new SyncController(options);
    this.segmentMetadataTrack_ = tech.addRemoteTextTrack({
      kind: 'metadata',
      label: 'segment-metadata'
    }, false).track;

    this.decrypter_ = new Decrypter();
    this.sourceUpdater_ = new SourceUpdater(this.mediaSource);
    this.inbandTextTracks_ = {};
    this.timelineChangeController_ = new TimelineChangeController();

    const segmentLoaderSettings = {
      vhs: this.vhs_,
      mediaSource: this.mediaSource,
      currentTime: this.tech_.currentTime.bind(this.tech_),
      seekable: () => this.seekable(),
      seeking: () => this.tech_.seeking(),
      duration: () => this.duration(),
      hasPlayed: () => this.hasPlayed_,
      goalBufferLength: () => this.goalBufferLength(),
      bandwidth,
      syncController: this.syncController_,
      decrypter: this.decrypter_,
      sourceType: this.sourceType_,
      inbandTextTracks: this.inbandTextTracks_,
      cacheEncryptionKeys,
      handlePartialData,
      sourceUpdater: this.sourceUpdater_,
      timelineChangeController: this.timelineChangeController_
    };

    // The source type check not only determines whether a special DASH playlist loader
    // should be used, but also covers the case where the provided src is a vhs-json
    // manifest object (instead of a URL). In the case of vhs-json, the default
    // PlaylistLoader should be used.
    this.masterPlaylistLoader_ = this.sourceType_ === 'dash' ?
      new DashPlaylistLoader(src, this.vhs_, this.requestOptions_) :
      new PlaylistLoader(src, this.vhs_, this.requestOptions_);
    this.setupMasterPlaylistLoaderListeners_();

    // setup segment loaders
    // combined audio/video or just video when alternate audio track is selected
    this.mainSegmentLoader_ =
      new SegmentLoader(videojs.mergeOptions(segmentLoaderSettings, {
        segmentMetadataTrack: this.segmentMetadataTrack_,
        loaderType: 'main'
      }), options);

    // alternate audio track
    this.audioSegmentLoader_ =
      new SegmentLoader(videojs.mergeOptions(segmentLoaderSettings, {
        loaderType: 'audio'
      }), options);

    this.subtitleSegmentLoader_ =
      new VTTSegmentLoader(videojs.mergeOptions(segmentLoaderSettings, {
        loaderType: 'vtt',
        featuresNativeTextTracks: this.tech_.featuresNativeTextTracks
      }), options);

    this.setupSegmentLoaderListeners_();

    // Create SegmentLoader stat-getters
    // mediaRequests_
    // mediaRequestsAborted_
    // mediaRequestsTimedout_
    // mediaRequestsErrored_
    // mediaTransferDuration_
    // mediaBytesTransferred_
    loaderStats.forEach((stat) => {
      this[stat + '_'] = sumLoaderStat.bind(this, stat);
    });

    this.logger_ = logger('MPC');

    this.triggeredFmp4Usage = false;
    this.masterPlaylistLoader_.load();
  }

  /**
   * Register event handlers on the master playlist loader. A helper
   * function for construction time.
   *
   * @private
   */
  setupMasterPlaylistLoaderListeners_() {
    this.masterPlaylistLoader_.on('loadedmetadata', () => {
      const media = this.masterPlaylistLoader_.media();
      const requestTimeout = (media.targetDuration * 1.5) * 1000;

      // If we don't have any more available playlists, we don't want to
      // timeout the request.
      if (isLowestEnabledRendition(this.masterPlaylistLoader_.master, this.masterPlaylistLoader_.media())) {
        this.requestOptions_.timeout = 0;
      } else {
        this.requestOptions_.timeout = requestTimeout;
      }

      // if this isn't a live video and preload permits, start
      // downloading segments
      if (media.endList && this.tech_.preload() !== 'none') {
        this.mainSegmentLoader_.playlist(media, this.requestOptions_);
        this.mainSegmentLoader_.load();
      }

      setupMediaGroups({
        sourceType: this.sourceType_,
        segmentLoaders: {
          AUDIO: this.audioSegmentLoader_,
          SUBTITLES: this.subtitleSegmentLoader_,
          main: this.mainSegmentLoader_
        },
        tech: this.tech_,
        requestOptions: this.requestOptions_,
        masterPlaylistLoader: this.masterPlaylistLoader_,
        vhs: this.vhs_,
        master: this.master(),
        mediaTypes: this.mediaTypes_,
        blacklistCurrentPlaylist: this.blacklistCurrentPlaylist.bind(this)
      });

      this.triggerPresenceUsage_(this.master(), media);
      this.setupFirstPlay();

      if (!this.mediaTypes_.AUDIO.activePlaylistLoader ||
          this.mediaTypes_.AUDIO.activePlaylistLoader.media()) {
        this.trigger('selectedinitialmedia');
      } else {
        // We must wait for the active audio playlist loader to
        // finish setting up before triggering this event so the
        // representations API and EME setup is correct
        this.mediaTypes_.AUDIO.activePlaylistLoader.one('loadedmetadata', () => {
          this.trigger('selectedinitialmedia');
        });
      }

    });

    this.masterPlaylistLoader_.on('loadedplaylist', () => {
      let updatedPlaylist = this.masterPlaylistLoader_.media();

      if (!updatedPlaylist) {
        let selectedMedia;

        if (this.enableLowInitialPlaylist) {
          selectedMedia = this.selectInitialPlaylist();
        }

        if (!selectedMedia) {
          selectedMedia = this.selectPlaylist();
        }

        this.initialMedia_ = selectedMedia;
        this.masterPlaylistLoader_.media(this.initialMedia_);

        // Under the standard case where a source URL is provided, loadedplaylist will
        // fire again since the playlist will be requested. In the case of vhs-json
        // (where the manifest object is provided as the source), when the media
        // playlist's `segments` list is already available, a media playlist won't be
        // requested, and loadedplaylist won't fire again, so the playlist handler must be
        // called on its own here.
        const haveJsonSource = this.sourceType_ === 'vhs-json' && this.initialMedia_.segments;

        if (!haveJsonSource) {
          return;
        }
        updatedPlaylist = this.initialMedia_;
      }

      this.handleUpdatedMediaPlaylist(updatedPlaylist);
    });

    this.masterPlaylistLoader_.on('error', () => {
      this.blacklistCurrentPlaylist(this.masterPlaylistLoader_.error);
    });

    this.masterPlaylistLoader_.on('mediachanging', () => {
      this.mainSegmentLoader_.abort();
      this.mainSegmentLoader_.pause();
    });

    this.masterPlaylistLoader_.on('mediachange', () => {
      const media = this.masterPlaylistLoader_.media();
      const requestTimeout = (media.targetDuration * 1.5) * 1000;

      // If we don't have any more available playlists, we don't want to
      // timeout the request.
      if (isLowestEnabledRendition(this.masterPlaylistLoader_.master, this.masterPlaylistLoader_.media())) {
        this.requestOptions_.timeout = 0;
      } else {
        this.requestOptions_.timeout = requestTimeout;
      }

      // TODO: Create a new event on the PlaylistLoader that signals
      // that the segments have changed in some way and use that to
      // update the SegmentLoader instead of doing it twice here and
      // on `loadedplaylist`
      this.mainSegmentLoader_.playlist(media, this.requestOptions_);

      this.mainSegmentLoader_.load();

      this.tech_.trigger({
        type: 'mediachange',
        bubbles: true
      });
    });

    this.masterPlaylistLoader_.on('playlistunchanged', () => {
      const updatedPlaylist = this.masterPlaylistLoader_.media();
      const playlistOutdated = this.stuckAtPlaylistEnd_(updatedPlaylist);

      if (playlistOutdated) {
        // Playlist has stopped updating and we're stuck at its end. Try to
        // blacklist it and switch to another playlist in the hope that that
        // one is updating (and give the player a chance to re-adjust to the
        // safe live point).
        this.blacklistCurrentPlaylist({
          message: 'Playlist no longer updating.'
        });
        // useful for monitoring QoS
        this.tech_.trigger('playliststuck');
      }
    });

    this.masterPlaylistLoader_.on('renditiondisabled', () => {
      this.tech_.trigger({type: 'usage', name: 'vhs-rendition-disabled'});
      this.tech_.trigger({type: 'usage', name: 'hls-rendition-disabled'});
    });
    this.masterPlaylistLoader_.on('renditionenabled', () => {
      this.tech_.trigger({type: 'usage', name: 'vhs-rendition-enabled'});
      this.tech_.trigger({type: 'usage', name: 'hls-rendition-enabled'});
    });
  }

  /**
   * Given an updated media playlist (whether it was loaded for the first time, or
   * refreshed for live playlists), update any relevant properties and state to reflect
   * changes in the media that should be accounted for (e.g., cues and duration).
   *
   * @param {Object} updatedPlaylist the updated media playlist object
   *
   * @private
   */
  handleUpdatedMediaPlaylist(updatedPlaylist) {
    if (this.useCueTags_) {
      this.updateAdCues_(updatedPlaylist);
    }

    // TODO: Create a new event on the PlaylistLoader that signals
    // that the segments have changed in some way and use that to
    // update the SegmentLoader instead of doing it twice here and
    // on `mediachange`
    this.mainSegmentLoader_.playlist(updatedPlaylist, this.requestOptions_);
    this.updateDuration(!updatedPlaylist.endList);

    // If the player isn't paused, ensure that the segment loader is running,
    // as it is possible that it was temporarily stopped while waiting for
    // a playlist (e.g., in case the playlist errored and we re-requested it).
    if (!this.tech_.paused()) {
      this.mainSegmentLoader_.load();
      if (this.audioSegmentLoader_) {
        this.audioSegmentLoader_.load();
      }
    }
  }

  /**
   * A helper function for triggerring presence usage events once per source
   *
   * @private
   */
  triggerPresenceUsage_(master, media) {
    const mediaGroups = master.mediaGroups || {};
    let defaultDemuxed = true;
    const audioGroupKeys = Object.keys(mediaGroups.AUDIO);

    for (const mediaGroup in mediaGroups.AUDIO) {
      for (const label in mediaGroups.AUDIO[mediaGroup]) {
        const properties = mediaGroups.AUDIO[mediaGroup][label];

        if (!properties.uri) {
          defaultDemuxed = false;
        }
      }
    }

    if (defaultDemuxed) {
      this.tech_.trigger({type: 'usage', name: 'vhs-demuxed'});
      this.tech_.trigger({type: 'usage', name: 'hls-demuxed'});
    }

    if (Object.keys(mediaGroups.SUBTITLES).length) {
      this.tech_.trigger({type: 'usage', name: 'vhs-webvtt'});
      this.tech_.trigger({type: 'usage', name: 'hls-webvtt'});
    }

    if (Vhs.Playlist.isAes(media)) {
      this.tech_.trigger({type: 'usage', name: 'vhs-aes'});
      this.tech_.trigger({type: 'usage', name: 'hls-aes'});
    }

    if (audioGroupKeys.length &&
        Object.keys(mediaGroups.AUDIO[audioGroupKeys[0]]).length > 1) {
      this.tech_.trigger({type: 'usage', name: 'vhs-alternate-audio'});
      this.tech_.trigger({type: 'usage', name: 'hls-alternate-audio'});
    }

    if (this.useCueTags_) {
      this.tech_.trigger({type: 'usage', name: 'vhs-playlist-cue-tags'});
      this.tech_.trigger({type: 'usage', name: 'hls-playlist-cue-tags'});
    }
  }
  /**
   * Register event handlers on the segment loaders. A helper function
   * for construction time.
   *
   * @private
   */
  setupSegmentLoaderListeners_() {
    this.mainSegmentLoader_.on('bandwidthupdate', () => {
      const nextPlaylist = this.selectPlaylist();
      const currentPlaylist = this.masterPlaylistLoader_.media();
      const buffered = this.tech_.buffered();
      const forwardBuffer = buffered.length ?
        buffered.end(buffered.length - 1) - this.tech_.currentTime() : 0;

      const bufferLowWaterLine = this.bufferLowWaterLine();

      if (shouldSwitchToMedia({
        currentPlaylist,
        nextPlaylist,
        forwardBuffer,
        bufferLowWaterLine,
        duration: this.duration(),
        log: this.logger_
      })) {
        this.masterPlaylistLoader_.media(nextPlaylist);
      }

      this.tech_.trigger('bandwidthupdate');
    });
    this.mainSegmentLoader_.on('progress', () => {
      this.trigger('progress');
    });

    this.mainSegmentLoader_.on('error', () => {
      this.blacklistCurrentPlaylist(this.mainSegmentLoader_.error());
    });

    this.mainSegmentLoader_.on('appenderror', () => {
      this.error = this.mainSegmentLoader_.error_;
      this.trigger('error');
    });

    this.mainSegmentLoader_.on('syncinfoupdate', () => {
      this.onSyncInfoUpdate_();
    });

    this.mainSegmentLoader_.on('timestampoffset', () => {
      this.tech_.trigger({type: 'usage', name: 'vhs-timestamp-offset'});
      this.tech_.trigger({type: 'usage', name: 'hls-timestamp-offset'});
    });
    this.audioSegmentLoader_.on('syncinfoupdate', () => {
      this.onSyncInfoUpdate_();
    });

    this.audioSegmentLoader_.on('appenderror', () => {
      this.error = this.audioSegmentLoader_.error_;
      this.trigger('error');
    });

    this.mainSegmentLoader_.on('ended', () => {
      this.logger_('main segment loader ended');
      this.onEndOfStream();
    });

    this.mainSegmentLoader_.on('earlyabort', () => {
      this.blacklistCurrentPlaylist({
        message: 'Aborted early because there isn\'t enough bandwidth to complete the ' +
          'request without rebuffering.'
      }, ABORT_EARLY_BLACKLIST_SECONDS);
    });

    this.mainSegmentLoader_.on('trackinfo', () => {
      this.tryToCreateSourceBuffers_();
    });

    this.mainSegmentLoader_.on('fmp4', () => {
      if (!this.triggeredFmp4Usage) {
        this.tech_.trigger({type: 'usage', name: 'vhs-fmp4'});
        this.tech_.trigger({type: 'usage', name: 'hls-fmp4'});
        this.triggeredFmp4Usage = true;
      }
    });

    this.audioSegmentLoader_.on('fmp4', () => {
      if (!this.triggeredFmp4Usage) {
        this.tech_.trigger({type: 'usage', name: 'vhs-fmp4'});
        this.tech_.trigger({type: 'usage', name: 'hls-fmp4'});
        this.triggeredFmp4Usage = true;
      }
    });

    this.audioSegmentLoader_.on('ended', () => {
      this.logger_('audioSegmentLoader ended');
      this.onEndOfStream();
    });

    this.audioSegmentLoader_.on('trackinfo', () => {
      this.tryToCreateSourceBuffers_();
    });
  }

  mediaSecondsLoaded_() {
    return Math.max(this.audioSegmentLoader_.mediaSecondsLoaded +
                    this.mainSegmentLoader_.mediaSecondsLoaded);
  }

  /**
   * Call load on our SegmentLoaders
   */
  load() {
    this.mainSegmentLoader_.load();
    if (this.mediaTypes_.AUDIO.activePlaylistLoader) {
      this.audioSegmentLoader_.load();
    }
    if (this.mediaTypes_.SUBTITLES.activePlaylistLoader) {
      this.subtitleSegmentLoader_.load();
    }
  }

  /**
   * Re-tune playback quality level for the current player
   * conditions without performing destructive actions, like
   * removing already buffered content
   *
   * @private
   */
  smoothQualityChange_() {
    const media = this.selectPlaylist();

    if (media !== this.masterPlaylistLoader_.media()) {
      this.masterPlaylistLoader_.media(media);

      this.mainSegmentLoader_.resetLoader();
      // don't need to reset audio as it is reset when media changes
    }
  }

  /**
   * Re-tune playback quality level for the current player
   * conditions. This method will perform destructive actions like removing
   * already buffered content in order to readjust the currently active
   * playlist quickly. This is good for manual quality changes
   *
   * @private
   */
  fastQualityChange_() {
    const media = this.selectPlaylist();

    if (media === this.masterPlaylistLoader_.media()) {
      return;
    }

    this.masterPlaylistLoader_.media(media);

    // Delete all buffered data to allow an immediate quality switch, then seek to give
    // the browser a kick to remove any cached frames from the previous rendtion (.04 seconds
    // ahead is roughly the minimum that will accomplish this across a variety of content
    // in IE and Edge, but seeking in place is sufficient on all other browsers)
    // Edge/IE bug: https://developer.microsoft.com/en-us/microsoft-edge/platform/issues/14600375/
    // Chrome bug: https://bugs.chromium.org/p/chromium/issues/detail?id=651904
    this.mainSegmentLoader_.resetEverything(() => {
      // Since this is not a typical seek, we avoid the seekTo method which can cause segments
      // from the previously enabled rendition to load before the new playlist has finished loading
      if (videojs.browser.IE_VERSION || videojs.browser.IS_EDGE) {
        this.tech_.setCurrentTime(this.tech_.currentTime() + 0.04);
      } else {
        this.tech_.setCurrentTime(this.tech_.currentTime());
      }
    });

    // don't need to reset audio as it is reset when media changes
  }

  /**
   * Begin playback.
   */
  play() {
    if (this.setupFirstPlay()) {
      return;
    }

    if (this.tech_.ended()) {
      this.tech_.setCurrentTime(0);
    }

    if (this.hasPlayed_) {
      this.load();
    }

    const seekable = this.tech_.seekable();

    // if the viewer has paused and we fell out of the live window,
    // seek forward to the live point
    if (this.tech_.duration() === Infinity) {
      if (this.tech_.currentTime() < seekable.start(0)) {
        return this.tech_.setCurrentTime(seekable.end(seekable.length - 1));
      }
    }
  }

  /**
   * Seek to the latest media position if this is a live video and the
   * player and video are loaded and initialized.
   */
  setupFirstPlay() {
    const media = this.masterPlaylistLoader_.media();

    // Check that everything is ready to begin buffering for the first call to play
    //  If 1) there is no active media
    //     2) the player is paused
    //     3) the first play has already been setup
    // then exit early
    if (!media || this.tech_.paused() || this.hasPlayed_) {
      return false;
    }

    // when the video is a live stream
    if (!media.endList) {
      const seekable = this.seekable();

      if (!seekable.length) {
        // without a seekable range, the player cannot seek to begin buffering at the live
        // point
        return false;
      }

      if (videojs.browser.IE_VERSION &&
          this.tech_.readyState() === 0) {
        // IE11 throws an InvalidStateError if you try to set currentTime while the
        // readyState is 0, so it must be delayed until the tech fires loadedmetadata.
        this.tech_.one('loadedmetadata', () => {
          this.trigger('firstplay');
          this.tech_.setCurrentTime(seekable.end(0));
          this.hasPlayed_ = true;
        });

        return false;
      }

      // trigger firstplay to inform the source handler to ignore the next seek event
      this.trigger('firstplay');
      // seek to the live point
      this.tech_.setCurrentTime(seekable.end(0));
    }

    this.hasPlayed_ = true;
    // we can begin loading now that everything is ready
    this.load();
    return true;
  }

  /**
   * handle the sourceopen event on the MediaSource
   *
   * @private
   */
  handleSourceOpen_() {
    // Only attempt to create the source buffer if none already exist.
    // handleSourceOpen is also called when we are "re-opening" a source buffer
    // after `endOfStream` has been called (in response to a seek for instance)
    try {
      this.tryToCreateSourceBuffers_();
    } catch (e) {
      videojs.log.warn('Failed to create Source Buffers', e);
      if (this.mediaSource.readyState !== 'open') {
        this.trigger('error');
      } else {
        this.sourceUpdater_.endOfStream('decode');
      }
      return;
    }

    // if autoplay is enabled, begin playback. This is duplicative of
    // code in video.js but is required because play() must be invoked
    // *after* the media source has opened.
    if (this.tech_.autoplay()) {
      const playPromise = this.tech_.play();

      // Catch/silence error when a pause interrupts a play request
      // on browsers which return a promise
      if (typeof playPromise !== 'undefined' && typeof playPromise.then === 'function') {
        playPromise.then(null, (e) => {});
      }
    }

    this.trigger('sourceopen');
  }

  /**
   * handle the sourceended event on the MediaSource
   *
   * @private
   */
  handleSourceEnded_() {
    if (!this.inbandTextTracks_.metadataTrack_) {
      return;
    }

    const cues = this.inbandTextTracks_.metadataTrack_.cues;

    if (!cues || !cues.length) {
      return;
    }

    const duration = this.duration();

    cues[cues.length - 1].endTime = isNaN(duration) || Math.abs(duration) === Infinity ?
      Number.MAX_VALUE : duration;
  }

  /**
   * Calls endOfStream on the media source when all active stream types have called
   * endOfStream
   *
   * @param {string} streamType
   *        Stream type of the segment loader that called endOfStream
   * @private
   */
  onEndOfStream() {
    let isEndOfStream = this.mainSegmentLoader_.ended_;

    if (this.mediaTypes_.AUDIO.activePlaylistLoader) {
      // if the audio playlist loader exists, then alternate audio is active
      if (!this.mainSegmentLoader_.startingMedia_ ||
          this.mainSegmentLoader_.startingMedia_.hasVideo) {
        // if we do not know if the main segment loader contains video yet or if we
        // definitively know the main segment loader contains video, then we need to wait
        // for both main and audio segment loaders to call endOfStream
        isEndOfStream = isEndOfStream && this.audioSegmentLoader_.ended_;
      } else {
        // otherwise just rely on the audio loader
        isEndOfStream = this.audioSegmentLoader_.ended_;
      }
    }

    if (!isEndOfStream) {
      return;
    }

    this.sourceUpdater_.endOfStream();
  }

  /**
   * Check if a playlist has stopped being updated
   *
   * @param {Object} playlist the media playlist object
   * @return {boolean} whether the playlist has stopped being updated or not
   */
  stuckAtPlaylistEnd_(playlist) {
    const seekable = this.seekable();

    if (!seekable.length) {
      // playlist doesn't have enough information to determine whether we are stuck
      return false;
    }

    const expired =
      this.syncController_.getExpiredTime(playlist, this.duration());

    if (expired === null) {
      return false;
    }

    // does not use the safe live end to calculate playlist end, since we
    // don't want to say we are stuck while there is still content
    const absolutePlaylistEnd = Vhs.Playlist.playlistEnd(playlist, expired);
    const currentTime = this.tech_.currentTime();
    const buffered = this.tech_.buffered();

    if (!buffered.length) {
      // return true if the playhead reached the absolute end of the playlist
      return absolutePlaylistEnd - currentTime <= Ranges.SAFE_TIME_DELTA;
    }
    const bufferedEnd = buffered.end(buffered.length - 1);

    // return true if there is too little buffer left and buffer has reached absolute
    // end of playlist
    return bufferedEnd - currentTime <= Ranges.SAFE_TIME_DELTA &&
           absolutePlaylistEnd - bufferedEnd <= Ranges.SAFE_TIME_DELTA;
  }

  /**
   * Blacklists a playlist when an error occurs for a set amount of time
   * making it unavailable for selection by the rendition selection algorithm
   * and then forces a new playlist (rendition) selection.
   *
   * @param {Object=} error an optional error that may include the playlist
   * to blacklist
   * @param {number=} blacklistDuration an optional number of seconds to blacklist the
   * playlist
   */
  blacklistCurrentPlaylist(error = {}, blacklistDuration) {
    // If the `error` was generated by the playlist loader, it will contain
    // the playlist we were trying to load (but failed) and that should be
    // blacklisted instead of the currently selected playlist which is likely
    // out-of-date in this scenario
    const currentPlaylist = error.playlist || this.masterPlaylistLoader_.media();

    blacklistDuration = blacklistDuration ||
                        error.blacklistDuration ||
                        this.blacklistDuration;

    // If there is no current playlist, then an error occurred while we were
    // trying to load the master OR while we were disposing of the tech
    if (!currentPlaylist) {
      this.error = error;

      if (this.mediaSource.readyState !== 'open') {
        this.trigger('error');
      } else {
        this.sourceUpdater_.endOfStream('network');
      }

      return;
    }

    const playlists = this.masterPlaylistLoader_.master.playlists;
    const enabledPlaylists = playlists.filter(isEnabled);
    const isFinalRendition = enabledPlaylists.length === 1 && enabledPlaylists[0] === currentPlaylist;

    // Don't blacklist the only playlist unless it was blacklisted
    // forever
    if (playlists.length === 1 && blacklistDuration !== Infinity) {
      videojs.log.warn(`Problem encountered with playlist ${currentPlaylist.id}. ` +
                       'Trying again since it is the only playlist.');

      this.tech_.trigger('retryplaylist');
      return this.masterPlaylistLoader_.load(isFinalRendition);
    }

    if (isFinalRendition) {
      // Since we're on the final non-blacklisted playlist, and we're about to blacklist
      // it, instead of erring the player or retrying this playlist, clear out the current
      // blacklist. This allows other playlists to be attempted in case any have been
      // fixed.
      let reincluded = false;

      playlists.forEach((playlist) => {
        // skip current playlist which is about to be blacklisted
        if (playlist === currentPlaylist) {
          return;
        }
        const excludeUntil = playlist.excludeUntil;

        // a playlist cannot be reincluded if it wasn't excluded to begin with.
        if (typeof excludeUntil !== 'undefined' && excludeUntil !== Infinity) {
          reincluded = true;
          delete playlist.excludeUntil;
        }
      });

      if (reincluded) {
        videojs.log.warn('Removing other playlists from the exclusion list because the last ' +
                         'rendition is about to be excluded.');
        // Technically we are retrying a playlist, in that we are simply retrying a previous
        // playlist. This is needed for users relying on the retryplaylist event to catch a
        // case where the player might be stuck and looping through "dead" playlists.
        this.tech_.trigger('retryplaylist');
      }
    }

    // Blacklist this playlist
    currentPlaylist.excludeUntil = Date.now() + (blacklistDuration * 1000);
    this.tech_.trigger('blacklistplaylist');
    this.tech_.trigger({type: 'usage', name: 'vhs-rendition-blacklisted'});
    this.tech_.trigger({type: 'usage', name: 'hls-rendition-blacklisted'});

    // Select a new playlist
    const nextPlaylist = this.selectPlaylist();

    if (!nextPlaylist) {
      this.error = 'Playback cannot continue. No available working or supported playlists.';
      this.trigger('error');
      return;
    }
    const logFn = error.internal ? this.logger_ : videojs.log.warn;
    const errorMessage = error.message ? (' ' + error.message) : '';

    logFn(`${(error.internal ? 'Internal problem' : 'Problem')} encountered with playlist ${currentPlaylist.id}.` +
      `${errorMessage} Switching to playlist ${nextPlaylist.id}.`);

    return this.masterPlaylistLoader_.media(nextPlaylist, isFinalRendition);
  }

  /**
   * Pause all segment/playlist loaders
   */
  pauseLoading() {
    // pause all segment loaders
    this.mainSegmentLoader_.pause();
    if (this.mediaTypes_.AUDIO.activePlaylistLoader) {
      this.audioSegmentLoader_.pause();
    }
    if (this.mediaTypes_.SUBTITLES.activePlaylistLoader) {
      this.subtitleSegmentLoader_.pause();
    }

    // pause all playlist loaders
    this.masterPlaylistLoader_.pause();
    Object.keys(this.mediaTypes_).forEach((type) => {
      if (this.mediaTypes_[type].activePlaylistLoader) {
        this.mediaTypes_[type].activePlaylistLoader.pause();
      }
    });
  }

  /**
   * set the current time on all segment loaders
   *
   * @param {TimeRange} currentTime the current time to set
   * @return {TimeRange} the current time
   */
  setCurrentTime(currentTime) {
    const buffered = Ranges.findRange(this.tech_.buffered(), currentTime);

    if (!(this.masterPlaylistLoader_ && this.masterPlaylistLoader_.media())) {
      // return immediately if the metadata is not ready yet
      return 0;
    }

    // it's clearly an edge-case but don't thrown an error if asked to
    // seek within an empty playlist
    if (!this.masterPlaylistLoader_.media().segments) {
      return 0;
    }

    // if the seek location is already buffered, continue buffering as usual
    if (buffered && buffered.length) {
      return currentTime;
    }

    // cancel outstanding requests so we begin buffering at the new
    // location
    this.mainSegmentLoader_.resetEverything();
    this.mainSegmentLoader_.abort();
    if (this.mediaTypes_.AUDIO.activePlaylistLoader) {
      this.audioSegmentLoader_.resetEverything();
      this.audioSegmentLoader_.abort();
    }
    if (this.mediaTypes_.SUBTITLES.activePlaylistLoader) {
      this.subtitleSegmentLoader_.resetEverything();
      this.subtitleSegmentLoader_.abort();
    }

    // start segment loader loading in case they are paused
    this.load();
  }

  /**
   * get the current duration
   *
   * @return {TimeRange} the duration
   */
  duration() {
    if (!this.masterPlaylistLoader_) {
      return 0;
    }

    const media = this.masterPlaylistLoader_.media();

    if (!media) {
      // no playlists loaded yet, so can't determine a duration
      return 0;
    }

    // Don't rely on the media source for duration in the case of a live playlist since
    // setting the native MediaSource's duration to infinity ends up with consequences to
    // seekable behavior. See https://github.com/w3c/media-source/issues/5 for details.
    //
    // This is resolved in the spec by https://github.com/w3c/media-source/pull/92,
    // however, few browsers have support for setLiveSeekableRange()
    // https://developer.mozilla.org/en-US/docs/Web/API/MediaSource/setLiveSeekableRange
    //
    // Until a time when the duration of the media source can be set to infinity, and a
    // seekable range specified across browsers, just return Infinity.
    if (!media.endList) {
      return Infinity;
    }

    // Since this is a VOD video, it is safe to rely on the media source's duration (if
    // available). If it's not available, fall back to a playlist-calculated estimate.

    if (this.mediaSource) {
      return this.mediaSource.duration;
    }

    return Vhs.Playlist.duration(media);
  }

  /**
   * check the seekable range
   *
   * @return {TimeRange} the seekable range
   */
  seekable() {
    return this.seekable_;
  }

  onSyncInfoUpdate_() {
    let audioSeekable;

    if (!this.masterPlaylistLoader_) {
      return;
    }

    let media = this.masterPlaylistLoader_.media();

    if (!media) {
      return;
    }

    let expired = this.syncController_.getExpiredTime(media, this.duration());

    if (expired === null) {
      // not enough information to update seekable
      return;
    }

    const suggestedPresentationDelay = this.masterPlaylistLoader_.master.suggestedPresentationDelay;
    const mainSeekable = Vhs.Playlist.seekable(media, expired, suggestedPresentationDelay);

    if (mainSeekable.length === 0) {
      return;
    }

    if (this.mediaTypes_.AUDIO.activePlaylistLoader) {
      media = this.mediaTypes_.AUDIO.activePlaylistLoader.media();
      expired = this.syncController_.getExpiredTime(media, this.duration());

      if (expired === null) {
        return;
      }

      audioSeekable = Vhs.Playlist.seekable(media, expired, suggestedPresentationDelay);

      if (audioSeekable.length === 0) {
        return;
      }
    }

    let oldEnd;
    let oldStart;

    if (this.seekable_ && this.seekable_.length) {
      oldEnd = this.seekable_.end(0);
      oldStart = this.seekable_.start(0);
    }

    if (!audioSeekable) {
      // seekable has been calculated based on buffering video data so it
      // can be returned directly
      this.seekable_ = mainSeekable;
    } else if (audioSeekable.start(0) > mainSeekable.end(0) ||
               mainSeekable.start(0) > audioSeekable.end(0)) {
      // seekables are pretty far off, rely on main
      this.seekable_ = mainSeekable;
    } else {
      this.seekable_ = videojs.createTimeRanges([[
        (audioSeekable.start(0) > mainSeekable.start(0)) ? audioSeekable.start(0) :
          mainSeekable.start(0),
        (audioSeekable.end(0) < mainSeekable.end(0)) ? audioSeekable.end(0) :
          mainSeekable.end(0)
      ]]);
    }

    // seekable is the same as last time
    if (this.seekable_ && this.seekable_.length) {
      if (this.seekable_.end(0) === oldEnd && this.seekable_.start(0) === oldStart) {
        return;
      }
    }

    this.logger_(`seekable updated [${Ranges.printableRange(this.seekable_)}]`);

    this.tech_.trigger('seekablechanged');
  }

  /**
   * Update the player duration
   */
  updateDuration(isLive) {
    if (this.mediaSource.readyState !== 'open') {
      this.mediaSource.addEventListener('sourceopen', this.updateDuration.bind(this, isLive));
      return;
    }

    if (isLive) {
      const seekable = this.seekable();

      if (!seekable.length) {
        return;
      }

      // Even in the case of a live playlist, the native MediaSource's duration should not
      // be set to Infinity (even though this would be expected for a live playlist), since
      // setting the native MediaSource's duration to infinity ends up with consequences to
      // seekable behavior. See https://github.com/w3c/media-source/issues/5 for details.
      //
      // This is resolved in the spec by https://github.com/w3c/media-source/pull/92,
      // however, few browsers have support for setLiveSeekableRange()
      // https://developer.mozilla.org/en-US/docs/Web/API/MediaSource/setLiveSeekableRange
      //
      // Until a time when the duration of the media source can be set to infinity, and a
      // seekable range specified across browsers, the duration should be greater than or
      // equal to the last possible seekable value.

      // MediaSource duration starts as NaN
      // It is possible (and probable) that this case will never be reached for many
      // sources, since the MediaSource reports duration as the highest value without
      // accounting for timestamp offset. For example, if the timestamp offset is -100 and
      // we buffered times 0 to 100 with real times of 100 to 200, even though current
      // time will be between 0 and 100, the native media source may report the duration
      // as 200. However, since we report duration separate from the media source (as
      // Infinity), and as long as the native media source duration value is greater than
      // our reported seekable range, seeks will work as expected. The large number as
      // duration for live is actually a strategy used by some players to work around the
      // issue of live seekable ranges cited above.
      if (isNaN(this.mediaSource.duration) || this.mediaSource.duration < seekable.end(seekable.length - 1)) {
        this.sourceUpdater_.setDuration(seekable.end(seekable.length - 1));
      }
      return;
    }

    const buffered = this.tech_.buffered();
    let duration = Vhs.Playlist.duration(this.masterPlaylistLoader_.media());

    if (buffered.length > 0) {
      duration = Math.max(duration, buffered.end(buffered.length - 1));
    }

    if (this.mediaSource.duration !== duration) {
      this.sourceUpdater_.setDuration(duration);
    }
  }

  /**
   * dispose of the MasterPlaylistController and everything
   * that it controls
   */
  dispose() {
    this.trigger('dispose');
    this.decrypter_.terminate();
    this.masterPlaylistLoader_.dispose();
    this.mainSegmentLoader_.dispose();

    ['AUDIO', 'SUBTITLES'].forEach((type) => {
      const groups = this.mediaTypes_[type].groups;

      for (const id in groups) {
        groups[id].forEach((group) => {
          if (group.playlistLoader) {
            group.playlistLoader.dispose();
          }
        });
      }
    });

    this.audioSegmentLoader_.dispose();
    this.subtitleSegmentLoader_.dispose();
    this.sourceUpdater_.dispose();
    this.timelineChangeController_.dispose();
    this.off();
  }

  /**
   * return the master playlist object if we have one
   *
   * @return {Object} the master playlist object that we parsed
   */
  master() {
    return this.masterPlaylistLoader_.master;
  }

  /**
   * return the currently selected playlist
   *
   * @return {Object} the currently selected playlist object that we parsed
   */
  media() {
    // playlist loader will not return media if it has not been fully loaded
    return this.masterPlaylistLoader_.media() || this.initialMedia_;
  }

  /**
   * Create source buffers and exlude any incompatible renditions.
   *
   * @private
   */
  tryToCreateSourceBuffers_() {
    // media source is not ready yet
    if (this.mediaSource.readyState !== 'open') {
      return;
    }

    // source buffers are already created
    if (this.sourceUpdater_.ready()) {
      return;
    }

    const mainStartingMedia = this.mainSegmentLoader_.startingMedia_;
    const hasAltAudio = !!this.mediaTypes_.AUDIO.activePlaylistLoader;

    // Because a URI is required for EXT-X-STREAM-INF tags (therefore, there must always
    // be a playlist, even for audio only playlists with alt audio), a segment will always
    // be downloaded for the main segment loader, and the track info parsed from it.
    // Therefore we must always wait for the segment loader's track info.
    if (!mainStartingMedia || (hasAltAudio && !this.audioSegmentLoader_.startingMedia_)) {
      return;
    }
    const audioStartingMedia = this.audioSegmentLoader_ && this.audioSegmentLoader_.startingMedia_ || {};
    const media = this.masterPlaylistLoader_.media();
    const playlistCodecs = codecsForPlaylist(this.masterPlaylistLoader_.master, media);
    const codecs = {};

    // priority of codecs: playlist -> mux.js parsed codecs -> default
    if (mainStartingMedia.isMuxed) {
      codecs.video = playlistCodecs.video || mainStartingMedia.videoCodec || DEFAULT_VIDEO_CODEC;
      codecs.video += ',' + (playlistCodecs.audio || mainStartingMedia.audioCodec || DEFAULT_AUDIO_CODEC);
      if (hasAltAudio) {
        codecs.audio = playlistCodecs.audio ||
          audioStartingMedia.audioCodec ||
          DEFAULT_AUDIO_CODEC;
      }
    } else {
      if (mainStartingMedia.hasAudio || hasAltAudio) {
        codecs.audio = playlistCodecs.audio ||
          mainStartingMedia.audioCodec ||
          audioStartingMedia.audioCodec ||
          DEFAULT_AUDIO_CODEC;
      }

      if (mainStartingMedia.hasVideo) {
        codecs.video =
          playlistCodecs.video ||
          mainStartingMedia.videoCodec ||
          DEFAULT_VIDEO_CODEC;
      }
    }

    // fmp4 relies on browser support, while ts relies on muxer support
    const supportFunction = mainStartingMedia.isFmp4 ? browserSupportsCodec : muxerSupportsCodec;
    const unsupportedCodecs = [];

    ['audio', 'video'].forEach(function(type) {
      if (codecs.hasOwnProperty(type) && !supportFunction(codecs[type])) {
        unsupportedCodecs.push(codecs[type]);
      }
    });

    // if we have any unsupported codecs blacklist this playlist.
    if (unsupportedCodecs.length) {
      const supporter = mainStartingMedia.isFmp4 ? 'browser' : 'muxer';

      // reset startingMedia_ when the intial playlist is blacklisted.
      this.mainSegmentLoader_.startingMedia_ = void 0;

      this.blacklistCurrentPlaylist({
        playlist: media,
        message: `${supporter} does not support codec(s): "${unsupportedCodecs.join(',')}".`,
        internal: true
      }, Infinity);
      return;
    }

    if (!codecs.video && !codecs.audio) {
      const error = 'Failed to create SourceBuffers. No compatible SourceBuffer ' +
        'configuration for the variant stream:' + media.resolvedUri;

      videojs.log.warn(error);
      this.error = error;

      if (this.mediaSource.readyState !== 'open') {
        this.trigger('error');
      } else {
        this.sourceUpdater_.endOfStream('decode');
      }
    }

    try {
      this.sourceUpdater_.createSourceBuffers(codecs);
    } catch (e) {
      const error = 'Failed to create SourceBuffers: ' + e;

      videojs.log.warn(error);
      this.error = error;
      if (this.mediaSource.readyState !== 'open') {
        this.trigger('error');
      } else {
        this.sourceUpdater_.endOfStream('decode');
      }
      return;
    }

    const codecString = [codecs.video, codecs.audio].filter(Boolean).join(',');

    // TODO:
    // blacklisting incompatible renditions will have to change
    // once we add support for `changeType` on source buffers.
    // We will have to not blacklist any rendition until we try to
    // switch to it and learn that it is incompatible and if it is compatible
    // we `changeType` on the sourceBuffer.
    this.excludeIncompatibleVariants_(codecString);
  }

  /**
   * Blacklist playlists that are known to be codec or
   * stream-incompatible with the SourceBuffer configuration. For
   * instance, Media Source Extensions would cause the video element to
   * stall waiting for video data if you switched from a variant with
   * video and audio to an audio-only one.
   *
   * @param {Object} media a media playlist compatible with the current
   * set of SourceBuffers. Variants in the current master playlist that
   * do not appear to have compatible codec or stream configurations
   * will be excluded from the default playlist selection algorithm
   * indefinitely.
   * @private
   */
  excludeIncompatibleVariants_(codecString) {
    const codecs = parseCodecs(codecString);
    const codecCount = Object.keys(codecs).length;

    this.master().playlists.forEach((variant) => {
      // skip variants that are already blacklisted forever
      if (variant.excludeUntil === Infinity) {
        return;
      }
      /* TODO: Decide whether two codecs should be assumed here.
       * Right now, for playlists that don't specify codecs, VHS assumes
       * that there are two (one for audio and one for video).
       * Although this is often the case, this may lead to broken behavior
       * if the playlist only has one codec. It may be better in the future
       * to decide at time of segment download how many tracks there are and
       * determine the proper codecs. This will come at a cost of potentially
       * more bandwidth, but will be a more robust approach than the assumption here.
       */

      let variantCodecs = {};
      let variantCodecCount = 2;
      const blacklistReasons = [];

      // get codecs from the playlist for this variant
      const variantCodecStrings = codecsForPlaylist(this.masterPlaylistLoader_.master, variant);

      if (variantCodecStrings.audio || variantCodecStrings.video) {
        const variantCodecString = [variantCodecStrings.video, variantCodecStrings.audio]
          .filter(Boolean)
          .join(',');

        variantCodecs = parseCodecs(variantCodecString);
        variantCodecCount = Object.keys(variantCodecs).length;
      }

      // The number of streams cannot change
      if (variantCodecCount !== codecCount) {
        blacklistReasons.push(`codec count "${variantCodecCount}" !== "${codecCount}"`);
        variant.excludeUntil = Infinity;
      }

      // the video codec cannot change
      if (variantCodecs.video && codecs.video &&
        variantCodecs.video.type.toLowerCase() !== codecs.video.type.toLowerCase()) {
        blacklistReasons.push(`video codec "${variantCodecs.video.type}" !== "${codecs.video.type}"`);
        variant.excludeUntil = Infinity;
      }

      // the audio codec cannot change
      if (variantCodecs.audio && codecs.audio &&
        variantCodecs.audio.type.toLowerCase() !== codecs.audio.type.toLowerCase()) {
        variant.excludeUntil = Infinity;
        blacklistReasons.push(`audio codec "${variantCodecs.audio.type}" !== "${codecs.audio.type}"`);
      }

      if (blacklistReasons.length) {
        this.logger_(`blacklisting ${variant.id}: ${blacklistReasons.join(' && ')}`);
      }
    });
  }

  updateAdCues_(media) {
    let offset = 0;
    const seekable = this.seekable();

    if (seekable.length) {
      offset = seekable.start(0);
    }

    updateAdCues(media, this.cueTagsTrack_, offset);
  }

  /**
   * Calculates the desired forward buffer length based on current time
   *
   * @return {number} Desired forward buffer length in seconds
   */
  goalBufferLength() {
    const currentTime = this.tech_.currentTime();
    const initial = Config.GOAL_BUFFER_LENGTH;
    const rate = Config.GOAL_BUFFER_LENGTH_RATE;
    const max = Math.max(initial, Config.MAX_GOAL_BUFFER_LENGTH);

    return Math.min(initial + currentTime * rate, max);
  }

  /**
   * Calculates the desired buffer low water line based on current time
   *
   * @return {number} Desired buffer low water line in seconds
   */
  bufferLowWaterLine() {
    const currentTime = this.tech_.currentTime();
    const initial = Config.BUFFER_LOW_WATER_LINE;
    const rate = Config.BUFFER_LOW_WATER_LINE_RATE;
    const max = Math.max(initial, Config.MAX_BUFFER_LOW_WATER_LINE);

    return Math.min(initial + currentTime * rate, max);
  }

}<|MERGE_RESOLUTION|>--- conflicted
+++ resolved
@@ -122,12 +122,7 @@
 
     this.withCredentials = withCredentials;
     this.tech_ = tech;
-<<<<<<< HEAD
     this.vhs_ = tech.vhs;
-    this.seekTo_ = seekTo;
-=======
-    this.hls_ = tech.hls;
->>>>>>> 1165f8e9
     this.sourceType_ = sourceType;
     this.useCueTags_ = useCueTags;
     this.blacklistDuration = blacklistDuration;
