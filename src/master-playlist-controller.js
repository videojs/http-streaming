--- conflicted
+++ resolved
@@ -851,18 +851,7 @@
    * @deprecated
    */
   smoothQualityChange_(media = this.selectPlaylist()) {
-<<<<<<< HEAD
     this.fastQualityChange_(media);
-=======
-    if (media === this.masterPlaylistLoader_.media()) {
-      return;
-    }
-
-    this.switchMedia_(media, 'smooth-quality');
-
-    this.mainSegmentLoader_.resetLoader();
-    // don't need to reset audio as it is reset when media changes
->>>>>>> 3124fbcc
   }
 
   /**
