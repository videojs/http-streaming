/**
 * @file playlist.js
 *
 * Playlist related utilities.
 */
import videojs from 'video.js';
import window from 'global/window';
import {isAudioCodec} from '@videojs/vhs-utils/es/codecs.js';
import {TIME_FUDGE_FACTOR} from './ranges.js';

const {createTimeRange} = videojs;

/**
 * A function to get a combined list of parts and segments with durations
 * and indexes.
 *
 * @param {Playlist} playlist the playlist to get the list for.
 *
 * @return {Array} The part/segment list.
 */
export const getPartsAndSegments = (playlist) => (playlist.segments || []).reduce((acc, segment, si) => {
  if (segment.parts) {
    segment.parts.forEach(function(part, pi) {
      acc.push({duration: part.duration, segmentIndex: si, partIndex: pi, part, segment});
    });
  } else {
    acc.push({duration: segment.duration, segmentIndex: si, partIndex: null, segment, part: null});
  }
  return acc;
}, []);

export const getLastParts = (media) => {
  const lastSegment = media.segments && media.segments.length && media.segments[media.segments.length - 1];

  return lastSegment && lastSegment.parts || [];
};

export const getKnownPartCount = ({preloadSegment}) => {
  if (!preloadSegment) {
    return;
  }
  const {parts, preloadHints} = preloadSegment;
  let partCount = (preloadHints || [])
    .reduce((count, hint) => count + (hint.type === 'PART' ? 1 : 0), 0);

  partCount += (parts && parts.length) ? parts.length : 0;

  return partCount;
};
/**
 * Get the number of seconds to delay from the end of a
 * live playlist.
 *
 * @param {Playlist} master the master playlist
 * @param {Playlist} media the media playlist
 * @return {number} the hold back in seconds.
 */
export const liveEdgeDelay = (master, media) => {
  if (media.endList) {
    return 0;
  }

  // dash suggestedPresentationDelay trumps everything
  if (master && master.suggestedPresentationDelay) {
    return master.suggestedPresentationDelay;
  }

  const hasParts = getLastParts(media).length > 0;

  // look for "part" delays from ll-hls first
  if (hasParts && media.serverControl && media.serverControl.partHoldBack) {
    return media.serverControl.partHoldBack;
  } else if (hasParts && media.partTargetDuration) {
    return media.partTargetDuration * 3;

  // finally look for full segment delays
  } else if (media.serverControl && media.serverControl.holdBack) {
    return media.serverControl.holdBack;
  } else if (media.targetDuration) {
    return media.targetDuration * 3;
  }

  return 0;
};

/**
 * walk backward until we find a duration we can use
 * or return a failure
 *
 * @param {Playlist} playlist the playlist to walk through
 * @param {Number} endSequence the mediaSequence to stop walking on
 */

const backwardDuration = function(playlist, endSequence) {
  let result = 0;
  let i = endSequence - playlist.mediaSequence;
  // if a start time is available for segment immediately following
  // the interval, use it
  let segment = playlist.segments[i];

  // Walk backward until we find the latest segment with timeline
  // information that is earlier than endSequence
  if (segment) {
    if (typeof segment.start !== 'undefined') {
      return { result: segment.start, precise: true };
    }
    if (typeof segment.end !== 'undefined') {
      return {
        result: segment.end - segment.duration,
        precise: true
      };
    }
  }
  while (i--) {
    segment = playlist.segments[i];
    if (typeof segment.end !== 'undefined') {
      return { result: result + segment.end, precise: true };
    }

    result += segment.duration;

    if (typeof segment.start !== 'undefined') {
      return { result: result + segment.start, precise: true };
    }
  }
  return { result, precise: false };
};

/**
 * walk forward until we find a duration we can use
 * or return a failure
 *
 * @param {Playlist} playlist the playlist to walk through
 * @param {number} endSequence the mediaSequence to stop walking on
 */
const forwardDuration = function(playlist, endSequence) {
  let result = 0;
  let segment;
  let i = endSequence - playlist.mediaSequence;
  // Walk forward until we find the earliest segment with timeline
  // information

  for (; i < playlist.segments.length; i++) {
    segment = playlist.segments[i];
    if (typeof segment.start !== 'undefined') {
      return {
        result: segment.start - result,
        precise: true
      };
    }

    result += segment.duration;

    if (typeof segment.end !== 'undefined') {
      return {
        result: segment.end - result,
        precise: true
      };
    }

  }
  // indicate we didn't find a useful duration estimate
  return { result: -1, precise: false };
};

/**
  * Calculate the media duration from the segments associated with a
  * playlist. The duration of a subinterval of the available segments
  * may be calculated by specifying an end index.
  *
  * @param {Object} playlist a media playlist object
  * @param {number=} endSequence an exclusive upper boundary
  * for the playlist.  Defaults to playlist length.
  * @param {number} expired the amount of time that has dropped
  * off the front of the playlist in a live scenario
  * @return {number} the duration between the first available segment
  * and end index.
  */
const intervalDuration = function(playlist, endSequence, expired) {
  if (typeof endSequence === 'undefined') {
    endSequence = playlist.mediaSequence + playlist.segments.length;
  }

  if (endSequence < playlist.mediaSequence) {
    return 0;
  }

  // do a backward walk to estimate the duration
  const backward = backwardDuration(playlist, endSequence);

  if (backward.precise) {
    // if we were able to base our duration estimate on timing
    // information provided directly from the Media Source, return
    // it
    return backward.result;
  }

  // walk forward to see if a precise duration estimate can be made
  // that way
  const forward = forwardDuration(playlist, endSequence);

  if (forward.precise) {
    // we found a segment that has been buffered and so it's
    // position is known precisely
    return forward.result;
  }

  // return the less-precise, playlist-based duration estimate
  return backward.result + expired;
};

/**
  * Calculates the duration of a playlist. If a start and end index
  * are specified, the duration will be for the subset of the media
  * timeline between those two indices. The total duration for live
  * playlists is always Infinity.
  *
  * @param {Object} playlist a media playlist object
  * @param {number=} endSequence an exclusive upper
  * boundary for the playlist. Defaults to the playlist media
  * sequence number plus its length.
  * @param {number=} expired the amount of time that has
  * dropped off the front of the playlist in a live scenario
  * @return {number} the duration between the start index and end
  * index.
  */
export const duration = function(playlist, endSequence, expired) {
  if (!playlist) {
    return 0;
  }

  if (typeof expired !== 'number') {
    expired = 0;
  }

  // if a slice of the total duration is not requested, use
  // playlist-level duration indicators when they're present
  if (typeof endSequence === 'undefined') {
    // if present, use the duration specified in the playlist
    if (playlist.totalDuration) {
      return playlist.totalDuration;
    }

    // duration should be Infinity for live playlists
    if (!playlist.endList) {
      return window.Infinity;
    }
  }

  // calculate the total duration based on the segment durations
  return intervalDuration(
    playlist,
    endSequence,
    expired
  );
};

/**
  * Calculate the time between two indexes in the current playlist
  * neight the start- nor the end-index need to be within the current
  * playlist in which case, the targetDuration of the playlist is used
  * to approximate the durations of the segments
  *
  * @param {Array} options.durationList list to iterate over for durations.
  * @param {number} options.defaultDuration duration to use for elements before or after the durationList
  * @param {number} options.startIndex partsAndSegments index to start
  * @param {number} options.endIndex partsAndSegments index to end.
  * @return {number} the number of seconds between startIndex and endIndex
  */
export const sumDurations = function({defaultDuration, durationList, startIndex, endIndex}) {
  let durations = 0;

  if (startIndex > endIndex) {
    [startIndex, endIndex] = [endIndex, startIndex];
  }

  if (startIndex < 0) {
    for (let i = startIndex; i < Math.min(0, endIndex); i++) {
      durations += defaultDuration;
    }
    startIndex = 0;
  }

  for (let i = startIndex; i < endIndex; i++) {
    durations += durationList[i].duration;
  }

  return durations;
};

/**
 * Calculates the playlist end time
 *
 * @param {Object} playlist a media playlist object
 * @param {number=} expired the amount of time that has
 *                  dropped off the front of the playlist in a live scenario
 * @param {boolean|false} useSafeLiveEnd a boolean value indicating whether or not the
 *                        playlist end calculation should consider the safe live end
 *                        (truncate the playlist end by three segments). This is normally
 *                        used for calculating the end of the playlist's seekable range.
 *                        This takes into account the value of liveEdgePadding.
 *                        Setting liveEdgePadding to 0 is equivalent to setting this to false.
 * @param {number} liveEdgePadding a number indicating how far from the end of the playlist we should be in seconds.
 *                 If this is provided, it is used in the safe live end calculation.
 *                 Setting useSafeLiveEnd=false or liveEdgePadding=0 are equivalent.
 *                 Corresponds to suggestedPresentationDelay in DASH manifests.
 * @return {number} the end time of playlist
 * @function playlistEnd
 */
export const playlistEnd = function(playlist, expired, useSafeLiveEnd, liveEdgePadding) {
  if (!playlist || !playlist.segments) {
    return null;
  }
  if (playlist.endList) {
    return duration(playlist);
  }

  if (expired === null) {
    return null;
  }

  expired = expired || 0;

  let lastSegmentTime = intervalDuration(
    playlist,
    playlist.mediaSequence + playlist.segments.length,
    expired
  );

  if (useSafeLiveEnd) {
    liveEdgePadding = typeof liveEdgePadding === 'number' ? liveEdgePadding : liveEdgeDelay(null, playlist);
    lastSegmentTime -= liveEdgePadding;
  }

  // don't return a time less than zero
  return Math.max(0, lastSegmentTime);
};

/**
  * Calculates the interval of time that is currently seekable in a
  * playlist. The returned time ranges are relative to the earliest
  * moment in the specified playlist that is still available. A full
  * seekable implementation for live streams would need to offset
  * these values by the duration of content that has expired from the
  * stream.
  *
  * @param {Object} playlist a media playlist object
  * dropped off the front of the playlist in a live scenario
  * @param {number=} expired the amount of time that has
  * dropped off the front of the playlist in a live scenario
  * @param {number} liveEdgePadding how far from the end of the playlist we should be in seconds.
  *        Corresponds to suggestedPresentationDelay in DASH manifests.
  * @return {TimeRanges} the periods of time that are valid targets
  * for seeking
  */
export const seekable = function(playlist, expired, liveEdgePadding) {
  const useSafeLiveEnd = true;
  const seekableStart = expired || 0;
  const seekableEnd = playlistEnd(playlist, expired, useSafeLiveEnd, liveEdgePadding);

  if (seekableEnd === null) {
    return createTimeRange();
  }
  return createTimeRange(seekableStart, seekableEnd);
};

/**
 * Determine the index and estimated starting time of the segment that
 * contains a specified playback position in a media playlist.
 *
 * @param {Object} options.playlist the media playlist to query
 * @param {number} options.currentTime The number of seconds since the earliest
 * possible position to determine the containing segment for
 * @param {number} options.startTime the time when the segment/part starts
 * @param {number} options.startingSegmentIndex the segment index to start looking at.
 * @param {number?} [options.startingPartIndex] the part index to look at within the segment.
 *
 * @return {Object} an object with partIndex, segmentIndex, and startTime.
 */
export const getMediaInfoForTime = function({
  playlist,
  currentTime,
  startingSegmentIndex,
  startingPartIndex,
  startTime
}) {

  let time = currentTime - startTime;
  const partsAndSegments = getPartsAndSegments(playlist);

  let startIndex = 0;

  for (let i = 0; i < partsAndSegments.length; i++) {
    const partAndSegment = partsAndSegments[i];

    if (startingSegmentIndex !== partAndSegment.segmentIndex) {
      continue;
    }

    // skip this if part index does not match.
    if (typeof startingPartIndex === 'number' && typeof partAndSegment.partIndex === 'number' && startingPartIndex !== partAndSegment.partIndex) {
      continue;
    }

    startIndex = i;
    break;
  }

  if (time < 0) {
    // Walk backward from startIndex in the playlist, adding durations
    // until we find a segment that contains `time` and return it
    if (startIndex > 0) {
      for (let i = startIndex - 1; i >= 0; i--) {
        const partAndSegment = partsAndSegments[i];

<<<<<<< HEAD
        time += (partAndSegment.duration + TIME_FUDGE_FACTOR);
=======
        time += segment.duration;
>>>>>>> ce03f664

        // TODO: consider not using TIME_FUDGE_FACTOR at all here
        if ((time + TIME_FUDGE_FACTOR) > 0) {
          return {
            partIndex: partAndSegment.partIndex,
            segmentIndex: partAndSegment.segmentIndex,
            startTime: startTime - sumDurations({
              defaultDuration: playlist.targetDuration,
              durationList: partsAndSegments,
              startIndex,
              endIndex: i
            })
          };
        }
      }
    }

    // We were unable to find a good segment within the playlist
    // so select the first segment
    return {
      partIndex: partsAndSegments[0] && partsAndSegments[0].partIndex || null,
      segmentIndex: partsAndSegments[0] && partsAndSegments[0].segmentIndex || 0,
      startTime: currentTime
    };
  }

  // When startIndex is negative, we first walk forward to first segment
  // adding target durations. If we "run out of time" before getting to
  // the first segment, return the first segment
  if (startIndex < 0) {
    for (let i = startIndex; i < 0; i++) {
      time -= playlist.targetDuration;
      if (time < 0) {
        return {
          partIndex: partsAndSegments[0] && partsAndSegments[0].partIndex || null,
          segmentIndex: partsAndSegments[0] && partsAndSegments[0].segmentIndex || 0,
          startTime: currentTime
        };
      }
    }
    startIndex = 0;
  }

  // Walk forward from startIndex in the playlist, subtracting durations
  // until we find a segment that contains `time` and return it
  for (let i = startIndex; i < partsAndSegments.length; i++) {
    const partAndSegment = partsAndSegments[i];

<<<<<<< HEAD
    time -= (partAndSegment.duration + TIME_FUDGE_FACTOR);
=======
    time -= partSegment.duration;
>>>>>>> ce03f664

    // TODO: consider not using TIME_FUDGE_FACTOR at all here
    if ((time - TIME_FUDGE_FACTOR) < 0) {
      return {
        partIndex: partAndSegment.partIndex,
        segmentIndex: partAndSegment.segmentIndex,
        startTime: startTime + sumDurations({
          defaultDuration: playlist.targetDuration,
          durationList: partsAndSegments,
          startIndex,
          endIndex: i
        })
      };
    }
  }

  // We are out of possible candidates so load the last one...
  return {
    segmentIndex: partsAndSegments[partsAndSegments.length - 1].segmentIndex,
    partIndex: partsAndSegments[partsAndSegments.length - 1].partIndex,
    startTime: currentTime
  };
};

/**
 * Check whether the playlist is blacklisted or not.
 *
 * @param {Object} playlist the media playlist object
 * @return {boolean} whether the playlist is blacklisted or not
 * @function isBlacklisted
 */
export const isBlacklisted = function(playlist) {
  return playlist.excludeUntil && playlist.excludeUntil > Date.now();
};

/**
 * Check whether the playlist is compatible with current playback configuration or has
 * been blacklisted permanently for being incompatible.
 *
 * @param {Object} playlist the media playlist object
 * @return {boolean} whether the playlist is incompatible or not
 * @function isIncompatible
 */
export const isIncompatible = function(playlist) {
  return playlist.excludeUntil && playlist.excludeUntil === Infinity;
};

/**
 * Check whether the playlist is enabled or not.
 *
 * @param {Object} playlist the media playlist object
 * @return {boolean} whether the playlist is enabled or not
 * @function isEnabled
 */
export const isEnabled = function(playlist) {
  const blacklisted = isBlacklisted(playlist);

  return (!playlist.disabled && !blacklisted);
};

/**
 * Check whether the playlist has been manually disabled through the representations api.
 *
 * @param {Object} playlist the media playlist object
 * @return {boolean} whether the playlist is disabled manually or not
 * @function isDisabled
 */
export const isDisabled = function(playlist) {
  return playlist.disabled;
};

/**
 * Returns whether the current playlist is an AES encrypted HLS stream
 *
 * @return {boolean} true if it's an AES encrypted HLS stream
 */
export const isAes = function(media) {
  for (let i = 0; i < media.segments.length; i++) {
    if (media.segments[i].key) {
      return true;
    }
  }
  return false;
};

/**
 * Checks if the playlist has a value for the specified attribute
 *
 * @param {string} attr
 *        Attribute to check for
 * @param {Object} playlist
 *        The media playlist object
 * @return {boolean}
 *         Whether the playlist contains a value for the attribute or not
 * @function hasAttribute
 */
export const hasAttribute = function(attr, playlist) {
  return playlist.attributes && playlist.attributes[attr];
};

/**
 * Estimates the time required to complete a segment download from the specified playlist
 *
 * @param {number} segmentDuration
 *        Duration of requested segment
 * @param {number} bandwidth
 *        Current measured bandwidth of the player
 * @param {Object} playlist
 *        The media playlist object
 * @param {number=} bytesReceived
 *        Number of bytes already received for the request. Defaults to 0
 * @return {number|NaN}
 *         The estimated time to request the segment. NaN if bandwidth information for
 *         the given playlist is unavailable
 * @function estimateSegmentRequestTime
 */
export const estimateSegmentRequestTime = function(
  segmentDuration,
  bandwidth,
  playlist,
  bytesReceived = 0
) {
  if (!hasAttribute('BANDWIDTH', playlist)) {
    return NaN;
  }

  const size = segmentDuration * playlist.attributes.BANDWIDTH;

  return (size - (bytesReceived * 8)) / bandwidth;
};

/*
 * Returns whether the current playlist is the lowest rendition
 *
 * @return {Boolean} true if on lowest rendition
 */
export const isLowestEnabledRendition = (master, media) => {
  if (master.playlists.length === 1) {
    return true;
  }

  const currentBandwidth = media.attributes.BANDWIDTH || Number.MAX_VALUE;

  return (master.playlists.filter((playlist) => {
    if (!isEnabled(playlist)) {
      return false;
    }

    return (playlist.attributes.BANDWIDTH || 0) < currentBandwidth;

  }).length === 0);
};

export const playlistMatch = (a, b) => {
  // both playlits are null
  // or only one playlist is non-null
  // no match
  if (!a && !b || (!a && b) || (a && !b)) {
    return false;
  }

  // playlist objects are the same, match
  if (a === b) {
    return true;
  }

  // first try to use id as it should be the most
  // accurate
  if (a.id && b.id && a.id === b.id) {
    return true;
  }

  // next try to use reslovedUri as it should be the
  // second most accurate.
  if (a.resolvedUri && b.resolvedUri && a.resolvedUri === b.resolvedUri) {
    return true;
  }

  // finally try to use uri as it should be accurate
  // but might miss a few cases for relative uris
  if (a.uri && b.uri && a.uri === b.uri) {
    return true;
  }

  return false;
};

const someAudioVariant = function(master, callback) {
  const AUDIO = master && master.mediaGroups && master.mediaGroups.AUDIO || {};
  let found = false;

  for (const groupName in AUDIO) {
    for (const label in AUDIO[groupName]) {
      found = callback(AUDIO[groupName][label]);

      if (found) {
        break;
      }
    }

    if (found) {
      break;
    }
  }

  return !!found;
};

export const isAudioOnly = (master) => {
  // we are audio only if we have no main playlists but do
  // have media group playlists.
  if (!master || !master.playlists || !master.playlists.length) {
    // without audio variants or playlists this
    // is not an audio only master.
    const found = someAudioVariant(master, (variant) =>
      (variant.playlists && variant.playlists.length) || variant.uri);

    return found;
  }

  // if every playlist has only an audio codec it is audio only
  for (let i = 0; i < master.playlists.length; i++) {
    const playlist = master.playlists[i];
    const CODECS = playlist.attributes && playlist.attributes.CODECS;

    // all codecs are audio, this is an audio playlist.
    if (CODECS && CODECS.split(',').every((c) => isAudioCodec(c))) {
      continue;
    }

    // playlist is in an audio group it is audio only
    const found = someAudioVariant(master, (variant) => playlistMatch(playlist, variant));

    if (found) {
      continue;
    }

    // if we make it here this playlist isn't audio and we
    // are not audio only
    return false;
  }

  // if we make it past every playlist without returning, then
  // this is an audio only playlist.
  return true;
};

// exports
export default {
  liveEdgeDelay,
  duration,
  seekable,
  getMediaInfoForTime,
  isEnabled,
  isDisabled,
  isBlacklisted,
  isIncompatible,
  playlistEnd,
  isAes,
  hasAttribute,
  estimateSegmentRequestTime,
  isLowestEnabledRendition,
  isAudioOnly,
  playlistMatch
};<|MERGE_RESOLUTION|>--- conflicted
+++ resolved
@@ -413,11 +413,7 @@
       for (let i = startIndex - 1; i >= 0; i--) {
         const partAndSegment = partsAndSegments[i];
 
-<<<<<<< HEAD
-        time += (partAndSegment.duration + TIME_FUDGE_FACTOR);
-=======
-        time += segment.duration;
->>>>>>> ce03f664
+        time += partAndSegment.duration;
 
         // TODO: consider not using TIME_FUDGE_FACTOR at all here
         if ((time + TIME_FUDGE_FACTOR) > 0) {
@@ -466,11 +462,7 @@
   for (let i = startIndex; i < partsAndSegments.length; i++) {
     const partAndSegment = partsAndSegments[i];
 
-<<<<<<< HEAD
-    time -= (partAndSegment.duration + TIME_FUDGE_FACTOR);
-=======
-    time -= partSegment.duration;
->>>>>>> ce03f664
+    time -= partAndSegment.duration;
 
     // TODO: consider not using TIME_FUDGE_FACTOR at all here
     if ((time - TIME_FUDGE_FACTOR) < 0) {
