/**
 * @file playlist.js
 *
 * Playlist related utilities.
 */
import videojs from 'video.js';
import window from 'global/window';
import {TIME_FUDGE_FACTOR} from './ranges.js';

const {createTimeRange} = videojs;

/**
 * A function to get a combined list of parts and segments with durations
 * and indexes.
 *
 * @param {Playlist} playlist the playlist to get the list for.
 *
 * @return {Array} The part/segment list.
 */
const getPartsAndSegments = (playlist) => (playlist.segments || []).reduce((acc, segment, si) => {
  if (segment.parts) {
    segment.parts.forEach(function(part, pi) {
      acc.push({duration: part.duration, segmentIndex: si, partIndex: pi});
    });
  } else {
    acc.push({duration: segment.duration, segmentIndex: si, partIndex: null});
  }
  return acc;
}, []);

/**
 * Get the number of seconds to delay from the end of a
 * live playlist.
 *
 * @param {Playlist} master the master playlist
 * @param {Playlist} media the media playlist
 * @return {number} the hold back in seconds.
 */
export const liveEdgeDelay = (master, media) => {
  if (media.endList) {
    return 0;
  }

  // dash suggestedPresentationDelay trumps everything
  if (master && master.suggestedPresentationDelay) {
    return master.suggestedPresentationDelay;
  }

  const lastSegment = media.segments && media.segments.length && media.segments[media.segments.length - 1];
  const hasParts = lastSegment && lastSegment.parts && lastSegment.parts.length;

  // look for "part" delays from ll-hls first
  if (hasParts && media.serverControl && media.serverControl.partHoldBack) {
    return media.serverControl.partHoldBack;
  } else if (hasParts && media.partTargetDuration) {
    return media.partTargetDuration * 3;

  // finally look for full segment delays
  } else if (media.serverControl && media.serverControl.holdBack) {
    return media.serverControl.holdBack;
  } else if (media.targetDuration) {
    // TODO: this should probably be targetDuration * 3
    // but we use this for backwards compatability.
    const lastPartDuration = lastSegment && lastSegment.duration || media.targetDuration;

    return lastPartDuration + media.targetDuration * 2;
  }

  return 0;
};

/**
 * walk backward until we find a duration we can use
 * or return a failure
 *
 * @param {Playlist} playlist the playlist to walk through
 * @param {Number} endSequence the mediaSequence to stop walking on
 */

const backwardDuration = function(playlist, endSequence) {
  let result = 0;
  let i = endSequence - playlist.mediaSequence;
  // if a start time is available for segment immediately following
  // the interval, use it
  let segment = playlist.segments[i];

  // Walk backward until we find the latest segment with timeline
  // information that is earlier than endSequence
  if (segment) {
    if (typeof segment.start !== 'undefined') {
      return { result: segment.start, precise: true };
    }
    if (typeof segment.end !== 'undefined') {
      return {
        result: segment.end - segment.duration,
        precise: true
      };
    }
  }
  while (i--) {
    segment = playlist.segments[i];
    if (typeof segment.end !== 'undefined') {
      return { result: result + segment.end, precise: true };
    }

    result += segment.duration;

    if (typeof segment.start !== 'undefined') {
      return { result: result + segment.start, precise: true };
    }
  }
  return { result, precise: false };
};

/**
 * walk forward until we find a duration we can use
 * or return a failure
 *
 * @param {Playlist} playlist the playlist to walk through
 * @param {number} endSequence the mediaSequence to stop walking on
 */
const forwardDuration = function(playlist, endSequence) {
  let result = 0;
  let segment;
  let i = endSequence - playlist.mediaSequence;
  // Walk forward until we find the earliest segment with timeline
  // information

  for (; i < playlist.segments.length; i++) {
    segment = playlist.segments[i];
    if (typeof segment.start !== 'undefined') {
      return {
        result: segment.start - result,
        precise: true
      };
    }

    result += segment.duration;

    if (typeof segment.end !== 'undefined') {
      return {
        result: segment.end - result,
        precise: true
      };
    }

  }
  // indicate we didn't find a useful duration estimate
  return { result: -1, precise: false };
};

/**
  * Calculate the media duration from the segments associated with a
  * playlist. The duration of a subinterval of the available segments
  * may be calculated by specifying an end index.
  *
  * @param {Object} playlist a media playlist object
  * @param {number=} endSequence an exclusive upper boundary
  * for the playlist.  Defaults to playlist length.
  * @param {number} expired the amount of time that has dropped
  * off the front of the playlist in a live scenario
  * @return {number} the duration between the first available segment
  * and end index.
  */
const intervalDuration = function(playlist, endSequence, expired) {
  if (typeof endSequence === 'undefined') {
    endSequence = playlist.mediaSequence + playlist.segments.length;
  }

  if (endSequence < playlist.mediaSequence) {
    return 0;
  }

  // do a backward walk to estimate the duration
  const backward = backwardDuration(playlist, endSequence);

  if (backward.precise) {
    // if we were able to base our duration estimate on timing
    // information provided directly from the Media Source, return
    // it
    return backward.result;
  }

  // walk forward to see if a precise duration estimate can be made
  // that way
  const forward = forwardDuration(playlist, endSequence);

  if (forward.precise) {
    // we found a segment that has been buffered and so it's
    // position is known precisely
    return forward.result;
  }

  // return the less-precise, playlist-based duration estimate
  return backward.result + expired;
};

/**
  * Calculates the duration of a playlist. If a start and end index
  * are specified, the duration will be for the subset of the media
  * timeline between those two indices. The total duration for live
  * playlists is always Infinity.
  *
  * @param {Object} playlist a media playlist object
  * @param {number=} endSequence an exclusive upper
  * boundary for the playlist. Defaults to the playlist media
  * sequence number plus its length.
  * @param {number=} expired the amount of time that has
  * dropped off the front of the playlist in a live scenario
  * @return {number} the duration between the start index and end
  * index.
  */
export const duration = function(playlist, endSequence, expired) {
  if (!playlist) {
    return 0;
  }

  if (typeof expired !== 'number') {
    expired = 0;
  }

  // if a slice of the total duration is not requested, use
  // playlist-level duration indicators when they're present
  if (typeof endSequence === 'undefined') {
    // if present, use the duration specified in the playlist
    if (playlist.totalDuration) {
      return playlist.totalDuration;
    }

    // duration should be Infinity for live playlists
    if (!playlist.endList) {
      return window.Infinity;
    }
  }

  // calculate the total duration based on the segment durations
  return intervalDuration(
    playlist,
    endSequence,
    expired
  );
};

/**
  * Calculate the time between two indexes in the current playlist
  * neight the start- nor the end-index need to be within the current
  * playlist in which case, the targetDuration of the playlist is used
  * to approximate the durations of the segments
  *
  * @param {Object} playlist a media playlist object
  * @param {number} startIndex
  * @param {number} endIndex
  * @return {number} the number of seconds between startIndex and endIndex
  */
export const sumDurations = function(playlist, startIndex, endIndex) {
  let durations = 0;

  if (startIndex > endIndex) {
    [startIndex, endIndex] = [endIndex, startIndex];
  }

  if (startIndex < 0) {
    for (let i = startIndex; i < Math.min(0, endIndex); i++) {
      durations += playlist.targetDuration;
    }
    startIndex = 0;
  }

  for (let i = startIndex; i < endIndex; i++) {
    durations += playlist.segments[i].duration;
  }

  return durations;
};

/**
<<<<<<< HEAD
 * Determines the media index of the segment corresponding to the safe edge of the live
 * window which is the duration of the last segment plus 2 target durations from the end
 * of the playlist.
 *
 * A liveEdgePadding can be provided which will be used instead of calculating the safe live edge.
 * This corresponds to suggestedPresentationDelay in DASH manifests.
 *
 * @param {Object} playlist
 *        a media playlist object
 * @param {number} [liveEdgePadding]
 *        A number in seconds indicating how far from the end we want to be.
 *        If provided, this value is used instead of calculating the safe live index from the target durations.
 *        Corresponds to suggestedPresentationDelay in DASH manifests.
 * @return {number}
 *         The media index of the segment at the safe live point. 0 if there is no "safe"
 *         point.
 * @function safeLiveIndex
 */
export const safeLiveIndex = function(playlist, liveEdgePadding) {
  const partsAndSegments = getPartsAndSegments(playlist);

  if (!partsAndSegments.length) {
    return 0;
  }

  if (typeof liveEdgePadding !== 'number') {
    liveEdgePadding = liveEdgeDelay(null, playlist);
  }

  let i = partsAndSegments.length;
  let distanceFromEnd = 0;

  while (i--) {
    distanceFromEnd += partsAndSegments[i].duration;

    if (distanceFromEnd >= liveEdgePadding) {
      return partsAndSegments[i].segmentIndex;
    }
  }

  // there is nowhere in the playlist that is a safe distance from live.
  return 0;
};

/**
=======
>>>>>>> 1e946807
 * Calculates the playlist end time
 *
 * @param {Object} playlist a media playlist object
 * @param {number=} expired the amount of time that has
 *                  dropped off the front of the playlist in a live scenario
 * @param {boolean|false} useSafeLiveEnd a boolean value indicating whether or not the
 *                        playlist end calculation should consider the safe live end
 *                        (truncate the playlist end by three segments). This is normally
 *                        used for calculating the end of the playlist's seekable range.
 *                        This takes into account the value of liveEdgePadding.
 *                        Setting liveEdgePadding to 0 is equivalent to setting this to false.
 * @param {number} liveEdgePadding a number indicating how far from the end of the playlist we should be in seconds.
 *                 If this is provided, it is used in the safe live end calculation.
 *                 Setting useSafeLiveEnd=false or liveEdgePadding=0 are equivalent.
 *                 Corresponds to suggestedPresentationDelay in DASH manifests.
 * @return {number} the end time of playlist
 * @function playlistEnd
 */
export const playlistEnd = function(playlist, expired, useSafeLiveEnd, liveEdgePadding) {
  if (!playlist || !playlist.segments) {
    return null;
  }
  if (playlist.endList) {
    return duration(playlist);
  }

  if (expired === null) {
    return null;
  }

  expired = expired || 0;

  let lastSegmentTime = intervalDuration(
    playlist,
    playlist.mediaSequence + playlist.segments.length,
    expired
  );

  // "The client SHALL choose which Media Segment to play first from the
  // Media Playlist when playback starts.  If the EXT-X-ENDLIST tag is not
  // present and the client intends to play the media normally, the client
  // SHOULD NOT choose a segment which starts less than three target
  // durations from the end of the Playlist file.  Doing so can trigger
  // playback stalls."
  // https://tools.ietf.org/html/draft-pantos-http-live-streaming-23#section-6.3.3
  if (useSafeLiveEnd) {
    liveEdgePadding = typeof liveEdgePadding === 'number' ? liveEdgePadding : playlist.targetDuration * 3;
    lastSegmentTime -= liveEdgePadding;

  }

  // don't return a time less than zero
  return Math.max(0, lastSegmentTime);
};

/**
  * Calculates the interval of time that is currently seekable in a
  * playlist. The returned time ranges are relative to the earliest
  * moment in the specified playlist that is still available. A full
  * seekable implementation for live streams would need to offset
  * these values by the duration of content that has expired from the
  * stream.
  *
  * @param {Object} playlist a media playlist object
  * dropped off the front of the playlist in a live scenario
  * @param {number=} expired the amount of time that has
  * dropped off the front of the playlist in a live scenario
  * @param {number} liveEdgePadding how far from the end of the playlist we should be in seconds.
  *        Corresponds to suggestedPresentationDelay in DASH manifests.
  * @return {TimeRanges} the periods of time that are valid targets
  * for seeking
  */
export const seekable = function(playlist, expired, liveEdgePadding) {
  const useSafeLiveEnd = true;
  const seekableStart = expired || 0;
  const seekableEnd = playlistEnd(playlist, expired, useSafeLiveEnd, liveEdgePadding);

  if (seekableEnd === null) {
    return createTimeRange();
  }
  return createTimeRange(seekableStart, seekableEnd);
};

/**
 * Determine the index and estimated starting time of the segment that
 * contains a specified playback position in a media playlist.
 *
 * @param {Object} playlist the media playlist to query
 * @param {number} currentTime The number of seconds since the earliest
 * possible position to determine the containing segment for
 * @param {number} startIndex
 * @param {number} startTime
 * @return {Object}
 */
export const getMediaInfoForTime = function(
  playlist,
  currentTime,
  startIndex,
  startTime
) {

  const partsAndSegments = getPartsAndSegments(playlist);
  let time = currentTime - startTime;

  if (time < 0) {
    // Walk backward from startIndex in the playlist, adding durations
    // until we find a segment that contains `time` and return it
    if (startIndex > 0) {
      for (let i = startIndex - 1; i >= 0; i--) {
        const segment = partsAndSegments[i];

        time += (segment.duration + TIME_FUDGE_FACTOR);

        if (time > 0) {
          return {
            mediaIndex: segment.segmentIndex,
            startTime: startTime - sumDurations(playlist, startIndex, segment.segmentIndex),
            partIndex: segment.partIndex
          };
        }
      }
    }

    // We were unable to find a good segment within the playlist
    // so select the first segment
    return {
      mediaIndex: partsAndSegments[0] && partsAndSegments[0].segmentIndex || 0,
      partIndex: partsAndSegments[0] && partsAndSegments[0].partIndex || null,
      startTime: currentTime
    };
  }

  // When startIndex is negative, we first walk forward to first segment
  // adding target durations. If we "run out of time" before getting to
  // the first segment, return the first segment
  if (startIndex < 0) {
    for (let i = startIndex; i < 0; i++) {
      time -= playlist.targetDuration;
      if (time < 0) {
        return {
          mediaIndex: partsAndSegments[0].segmentIndex,
          startTime: currentTime
        };
      }
    }
    startIndex = 0;
  }

  // Walk forward from startIndex in the playlist, subtracting durations
  // until we find a segment that contains `time` and return it
  for (let i = startIndex; i < partsAndSegments.length; i++) {
    const partSegment = partsAndSegments[i];

    time -= partSegment.duration + TIME_FUDGE_FACTOR;

    if (time < 0) {
      return {
        mediaIndex: partSegment.segmentIndex,
        startTime: startTime + sumDurations(playlist, startIndex, partSegment.segmentIndex),
        partIndex: partSegment.partIndex
      };
    }
  }

  // We are out of possible candidates so load the last one...
  return {
    mediaIndex: partsAndSegments[partsAndSegments.length - 1].segmentIndex,
    partIndex: partsAndSegments[partsAndSegments.length - 1].partIndex,
    startTime: currentTime
  };
};

/**
 * Check whether the playlist is blacklisted or not.
 *
 * @param {Object} playlist the media playlist object
 * @return {boolean} whether the playlist is blacklisted or not
 * @function isBlacklisted
 */
export const isBlacklisted = function(playlist) {
  return playlist.excludeUntil && playlist.excludeUntil > Date.now();
};

/**
 * Check whether the playlist is compatible with current playback configuration or has
 * been blacklisted permanently for being incompatible.
 *
 * @param {Object} playlist the media playlist object
 * @return {boolean} whether the playlist is incompatible or not
 * @function isIncompatible
 */
export const isIncompatible = function(playlist) {
  return playlist.excludeUntil && playlist.excludeUntil === Infinity;
};

/**
 * Check whether the playlist is enabled or not.
 *
 * @param {Object} playlist the media playlist object
 * @return {boolean} whether the playlist is enabled or not
 * @function isEnabled
 */
export const isEnabled = function(playlist) {
  const blacklisted = isBlacklisted(playlist);

  return (!playlist.disabled && !blacklisted);
};

/**
 * Check whether the playlist has been manually disabled through the representations api.
 *
 * @param {Object} playlist the media playlist object
 * @return {boolean} whether the playlist is disabled manually or not
 * @function isDisabled
 */
export const isDisabled = function(playlist) {
  return playlist.disabled;
};

/**
 * Returns whether the current playlist is an AES encrypted HLS stream
 *
 * @return {boolean} true if it's an AES encrypted HLS stream
 */
export const isAes = function(media) {
  for (let i = 0; i < media.segments.length; i++) {
    if (media.segments[i].key) {
      return true;
    }
  }
  return false;
};

/**
 * Checks if the playlist has a value for the specified attribute
 *
 * @param {string} attr
 *        Attribute to check for
 * @param {Object} playlist
 *        The media playlist object
 * @return {boolean}
 *         Whether the playlist contains a value for the attribute or not
 * @function hasAttribute
 */
export const hasAttribute = function(attr, playlist) {
  return playlist.attributes && playlist.attributes[attr];
};

/**
 * Estimates the time required to complete a segment download from the specified playlist
 *
 * @param {number} segmentDuration
 *        Duration of requested segment
 * @param {number} bandwidth
 *        Current measured bandwidth of the player
 * @param {Object} playlist
 *        The media playlist object
 * @param {number=} bytesReceived
 *        Number of bytes already received for the request. Defaults to 0
 * @return {number|NaN}
 *         The estimated time to request the segment. NaN if bandwidth information for
 *         the given playlist is unavailable
 * @function estimateSegmentRequestTime
 */
export const estimateSegmentRequestTime = function(
  segmentDuration,
  bandwidth,
  playlist,
  bytesReceived = 0
) {
  if (!hasAttribute('BANDWIDTH', playlist)) {
    return NaN;
  }

  const size = segmentDuration * playlist.attributes.BANDWIDTH;

  return (size - (bytesReceived * 8)) / bandwidth;
};

/*
 * Returns whether the current playlist is the lowest rendition
 *
 * @return {Boolean} true if on lowest rendition
 */
export const isLowestEnabledRendition = (master, media) => {
  if (master.playlists.length === 1) {
    return true;
  }

  const currentBandwidth = media.attributes.BANDWIDTH || Number.MAX_VALUE;

  return (master.playlists.filter((playlist) => {
    if (!isEnabled(playlist)) {
      return false;
    }

    return (playlist.attributes.BANDWIDTH || 0) < currentBandwidth;

  }).length === 0);
};

// exports
export default {
  liveEdgeDelay,
  duration,
  seekable,
  getMediaInfoForTime,
  isEnabled,
  isDisabled,
  isBlacklisted,
  isIncompatible,
  playlistEnd,
  isAes,
  hasAttribute,
  estimateSegmentRequestTime,
  isLowestEnabledRendition
};<|MERGE_RESOLUTION|>--- conflicted
+++ resolved
@@ -59,11 +59,7 @@
   } else if (media.serverControl && media.serverControl.holdBack) {
     return media.serverControl.holdBack;
   } else if (media.targetDuration) {
-    // TODO: this should probably be targetDuration * 3
-    // but we use this for backwards compatability.
-    const lastPartDuration = lastSegment && lastSegment.duration || media.targetDuration;
-
-    return lastPartDuration + media.targetDuration * 2;
+    return media.targetDuration * 3;
   }
 
   return 0;
@@ -274,54 +270,6 @@
 };
 
 /**
-<<<<<<< HEAD
- * Determines the media index of the segment corresponding to the safe edge of the live
- * window which is the duration of the last segment plus 2 target durations from the end
- * of the playlist.
- *
- * A liveEdgePadding can be provided which will be used instead of calculating the safe live edge.
- * This corresponds to suggestedPresentationDelay in DASH manifests.
- *
- * @param {Object} playlist
- *        a media playlist object
- * @param {number} [liveEdgePadding]
- *        A number in seconds indicating how far from the end we want to be.
- *        If provided, this value is used instead of calculating the safe live index from the target durations.
- *        Corresponds to suggestedPresentationDelay in DASH manifests.
- * @return {number}
- *         The media index of the segment at the safe live point. 0 if there is no "safe"
- *         point.
- * @function safeLiveIndex
- */
-export const safeLiveIndex = function(playlist, liveEdgePadding) {
-  const partsAndSegments = getPartsAndSegments(playlist);
-
-  if (!partsAndSegments.length) {
-    return 0;
-  }
-
-  if (typeof liveEdgePadding !== 'number') {
-    liveEdgePadding = liveEdgeDelay(null, playlist);
-  }
-
-  let i = partsAndSegments.length;
-  let distanceFromEnd = 0;
-
-  while (i--) {
-    distanceFromEnd += partsAndSegments[i].duration;
-
-    if (distanceFromEnd >= liveEdgePadding) {
-      return partsAndSegments[i].segmentIndex;
-    }
-  }
-
-  // there is nowhere in the playlist that is a safe distance from live.
-  return 0;
-};
-
-/**
-=======
->>>>>>> 1e946807
  * Calculates the playlist end time
  *
  * @param {Object} playlist a media playlist object
@@ -360,17 +308,9 @@
     expired
   );
 
-  // "The client SHALL choose which Media Segment to play first from the
-  // Media Playlist when playback starts.  If the EXT-X-ENDLIST tag is not
-  // present and the client intends to play the media normally, the client
-  // SHOULD NOT choose a segment which starts less than three target
-  // durations from the end of the Playlist file.  Doing so can trigger
-  // playback stalls."
-  // https://tools.ietf.org/html/draft-pantos-http-live-streaming-23#section-6.3.3
   if (useSafeLiveEnd) {
-    liveEdgePadding = typeof liveEdgePadding === 'number' ? liveEdgePadding : playlist.targetDuration * 3;
+    liveEdgePadding = typeof liveEdgePadding === 'number' ? liveEdgePadding : liveEdgeDelay(null, playlist);
     lastSegmentTime -= liveEdgePadding;
-
   }
 
   // don't return a time less than zero
