{
  "name": "@videojs/http-streaming",
  "version": "2.1.0",
  "description": "Play back HLS and DASH with Video.js, even where it's not natively supported",
  "main": "dist/videojs-http-streaming.cjs.js",
  "module": "dist/videojs-http-streaming.es.js",
  "repository": {
    "type": "git",
    "url": "git@github.com:videojs/http-streaming.git"
  },
  "scripts": {
    "prenetlify": "npm run build",
    "netlify": "node scripts/netlify.js",
    "build-test": "cross-env-shell TEST_BUNDLE_ONLY=1 'npm run build'",
    "build-prod": "cross-env-shell NO_TEST_BUNDLE=1 'npm run build'",
    "build": "npm-run-all -s clean -p build:*",
    "build:js": "rollup -c scripts/rollup.config.js",
    "docs": "npm-run-all docs:*",
    "docs:api": "jsdoc src -g plugins/markdown -r -d docs/api",
    "docs:toc": "doctoc --notitle README.md",
    "docs:images": "node ./scripts/create-docs-images.js",
    "clean": "shx rm -rf ./dist ./test/dist && shx mkdir -p ./dist ./test/dist",
    "lint": "vjsstandard",
    "prepublishOnly": "npm-run-all build-prod && vjsverify --verbose",
    "start": "npm-run-all -p server watch",
    "server": "karma start scripts/karma.conf.js --singleRun=false --auto-watch",
    "test": "npm-run-all lint build-test && karma start scripts/karma.conf.js",
    "preversion": "npm test",
    "version": "is-prerelease || npm run update-changelog && git add CHANGELOG.md",
    "update-changelog": "conventional-changelog -p videojs -i CHANGELOG.md -s",
    "watch": "npm-run-all -p watch:*",
    "watch:js": "npm run build:js -- -w"
  },
  "keywords": [
    "videojs",
    "videojs-plugin"
  ],
  "author": "Brightcove, Inc",
  "license": "Apache-2.0",
  "vjsstandard": {
    "ignore": [
      "dist",
      "docs",
      "deploy",
      "test/dist",
      "utils",
      "src/*.worker.js"
    ]
  },
  "files": [
    "CONTRIBUTING.md",
    "dist/",
    "docs/",
    "index.html",
    "scripts/",
    "src/"
  ],
  "dependencies": {
    "@babel/runtime": "^7.5.5",
    "@videojs/vhs-utils": "^2.2.0",
    "aes-decrypter": "3.0.1",
    "global": "^4.3.2",
<<<<<<< HEAD
    "m3u8-parser": "4.4.2",
    "mpd-parser": "0.12.0",
=======
    "m3u8-parser": "4.4.3",
    "mpd-parser": "0.11.0",
>>>>>>> 6c17d21a
    "mux.js": "5.6.6",
    "video.js": "^6 || ^7"
  },
  "devDependencies": {
    "@gkatsev/rollup-plugin-bundle-worker": "^1.0.2",
    "@videojs/generator-helpers": "~1.2.0",
    "d3": "^3.4.8",
    "es5-shim": "^4.5.13",
    "es6-shim": "^0.35.5",
    "jsdoc": "BrandonOCasey/jsdoc#feat/plugin-from-cli",
    "karma": "^4.0.0",
    "lodash": "^4.17.4",
    "lodash-compat": "^3.10.0",
    "nomnoml": "^0.3.0",
    "rollup": "^1.19.4",
    "shelljs": "^0.8.2",
    "sinon": "^8.1.1",
    "url-toolkit": "^2.1.3",
    "videojs-contrib-eme": "^3.2.0",
    "videojs-contrib-quality-levels": "^2.0.4",
    "videojs-generate-karma-config": "~5.3.1",
    "videojs-generate-rollup-config": "~5.0.1",
    "videojs-generator-verify": "~2.0.0",
    "videojs-http-source-selector": "^1.1.6",
    "videojs-standard": "^8.0.3"
  },
  "generator-videojs-plugin": {
    "version": "7.6.3"
  },
  "browserslist": [
    "defaults",
    "ie 11"
  ],
  "engines": {
    "node": ">=8",
    "npm": ">=5"
  },
  "husky": {
    "hooks": {
      "pre-commit": "lint-staged"
    }
  },
  "lint-staged": {
    "*.js": [
      "vjsstandard --fix",
      "git add"
    ],
    "README.md": [
      "doctoc --notitle",
      "git add"
    ]
  }
}<|MERGE_RESOLUTION|>--- conflicted
+++ resolved
@@ -60,13 +60,8 @@
     "@videojs/vhs-utils": "^2.2.0",
     "aes-decrypter": "3.0.1",
     "global": "^4.3.2",
-<<<<<<< HEAD
-    "m3u8-parser": "4.4.2",
+    "m3u8-parser": "4.4.3",
     "mpd-parser": "0.12.0",
-=======
-    "m3u8-parser": "4.4.3",
-    "mpd-parser": "0.11.0",
->>>>>>> 6c17d21a
     "mux.js": "5.6.6",
     "video.js": "^6 || ^7"
   },
