--- conflicted
+++ resolved
@@ -85,13 +85,12 @@
       [EXPERIMENTAL] Use Buffer Level for ABR (reloads player)
     </label>
     <label>
-<<<<<<< HEAD
       <input id=exact-manifest-timings type="checkbox">
       [EXPERIMENTAL] Use exact manifest timings for segment choices (reloads player)
-=======
+    </label>
+    <label>
       <input id=pixel-diff-selector type="checkbox">
       [EXPERIMENTAL] Use the Pixel difference resolution selector (reloads player)
->>>>>>> a0c03596
     </label>
     <label>
       <input id=override-native type="checkbox" checked>
