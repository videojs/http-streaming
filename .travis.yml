sudo: required
dist: trusty
language: node_js
cache:
  directories:
    - node_modules
<<<<<<< HEAD
before_install:
  - npm install -g greenkeeper-lockfile@1
before_script:
  # pulseaudio is needed for dockerized chrome since it has a dummy sink and
  # the dummy audio ALSA kernel module isn't loaded by Travis
  # libavcodec54 is needed by firefox for h.264 support
  - sudo apt-get install --no-install-recommends pulseaudio libavcodec54
  - pulseaudio -D
  - greenkeeper-lockfile-update
after_script: greenkeeper-lockfile-upload
addons:
  chrome: stable
  firefox: latest
=======
notifications:
  hipchat:
    rooms:
      secure: l5TTd5JuPAW883PtcyaIBcJI9Chr9JpsZPQAEUBKAgIEwzuS6y7t5arlkS1PwH6gi1FADzYDf+OXSIou4GkTSrIetnBcT/SAgF0gBKgIhj+eRkuCfZ4VaC7BPhfZ0hgYRE+5Ejf5BM2MJafRm0pj7OlqG4xKrQZwtuV1te5r3JY=
  irc:
    channels:
      - "chat.freenode.net#videojs"
    use_notice: true
before_install:
  - npm install -g greenkeeper-lockfile@1
before_script:
  - greenkeeper-lockfile-update
  # always install the appropriate version of video.js for the environment
  - npm i "video.js@$VJS";
after_script: greenkeeper-lockfile-upload

env:
  - VJS=5
  - VJS=6
addons:
  chrome: stable
>>>>>>> a3ecfd0b
<|MERGE_RESOLUTION|>--- conflicted
+++ resolved
@@ -4,7 +4,6 @@
 cache:
   directories:
     - node_modules
-<<<<<<< HEAD
 before_install:
   - npm install -g greenkeeper-lockfile@1
 before_script:
@@ -17,27 +16,4 @@
 after_script: greenkeeper-lockfile-upload
 addons:
   chrome: stable
-  firefox: latest
-=======
-notifications:
-  hipchat:
-    rooms:
-      secure: l5TTd5JuPAW883PtcyaIBcJI9Chr9JpsZPQAEUBKAgIEwzuS6y7t5arlkS1PwH6gi1FADzYDf+OXSIou4GkTSrIetnBcT/SAgF0gBKgIhj+eRkuCfZ4VaC7BPhfZ0hgYRE+5Ejf5BM2MJafRm0pj7OlqG4xKrQZwtuV1te5r3JY=
-  irc:
-    channels:
-      - "chat.freenode.net#videojs"
-    use_notice: true
-before_install:
-  - npm install -g greenkeeper-lockfile@1
-before_script:
-  - greenkeeper-lockfile-update
-  # always install the appropriate version of video.js for the environment
-  - npm i "video.js@$VJS";
-after_script: greenkeeper-lockfile-upload
-
-env:
-  - VJS=5
-  - VJS=6
-addons:
-  chrome: stable
->>>>>>> a3ecfd0b
+  firefox: latest