/* global window document */
/* eslint-disable vars-on-top, no-var, object-shorthand, no-console */
(function(window) {
  var representationsEl = document.getElementById('representations');

  representationsEl.addEventListener('change', function() {
    var selectedIndex = representationsEl.selectedIndex;

    if (selectedIndex < 0 || !window.vhs) {
      return;
    }
    var selectedOption = representationsEl.options[representationsEl.selectedIndex];

    if (!selectedOption) {
      return;
    }

    var id = selectedOption.value;

    window.vhs.representations().forEach(function(rep) {
      rep.playlist.disabled = rep.id !== id;
    });

    window.pc.fastQualityChange_(selectedOption);
  });
  var isManifestObjectType = function(url) {
    return (/application\/vnd\.videojs\.vhs\+json/).test(url);
  };
  var hlsOptGroup = document.querySelector('[label="hls"]');
  var dashOptGroup = document.querySelector('[label="dash"]');
  var drmOptGroup = document.querySelector('[label="drm"]');
  var liveOptGroup = document.querySelector('[label="live"]');
  var llliveOptGroup = document.querySelector('[label="low latency live"]');
  var manifestOptGroup = document.querySelector('[label="json manifest object"]');

  var sourceList;
  var hlsDataManifest;
  var dashDataManifest;

  var addSourcesToDom = function() {
    if (!sourceList || !hlsDataManifest || !dashDataManifest) {
      return;
    }

    sourceList.forEach(function(source) {
      var option = document.createElement('option');

      option.innerText = source.name;
      option.value = source.uri;

      if (source.keySystems) {
        option.setAttribute('data-key-systems', JSON.stringify(source.keySystems, null, 2));
      }

      if (source.mimetype) {
        option.setAttribute('data-mimetype', source.mimetype);
      }

      if (source.features.indexOf('low-latency') !== -1) {
        llliveOptGroup.appendChild(option);
      } else if (source.features.indexOf('live') !== -1) {
        liveOptGroup.appendChild(option);
      } else if (source.keySystems) {
        drmOptGroup.appendChild(option);
      } else if (source.mimetype === 'application/x-mpegurl') {
        hlsOptGroup.appendChild(option);
      } else if (source.mimetype === 'application/dash+xml') {
        dashOptGroup.appendChild(option);
      }
    });

    var hlsOption = document.createElement('option');
    var dashOption = document.createElement('option');

    dashOption.innerText = 'Dash Manifest Object Test, does not survive page reload';
    dashOption.value = `data:application/vnd.videojs.vhs+json,${dashDataManifest}`;
    hlsOption.innerText = 'HLS Manifest Object Test, does not survive page reload';
    hlsOption.value = `data:application/vnd.videojs.vhs+json,${hlsDataManifest}`;

    manifestOptGroup.appendChild(hlsOption);
    manifestOptGroup.appendChild(dashOption);
  };

  var sourcesXhr = new window.XMLHttpRequest();

  sourcesXhr.addEventListener('load', function() {
    sourceList = JSON.parse(sourcesXhr.responseText);
    addSourcesToDom();
  });
  sourcesXhr.open('GET', './scripts/sources.json');
  sourcesXhr.send();

  var hlsManifestXhr = new window.XMLHttpRequest();

  hlsManifestXhr.addEventListener('load', function() {
    hlsDataManifest = hlsManifestXhr.responseText;
    addSourcesToDom();

  });
  hlsManifestXhr.open('GET', './scripts/hls-manifest-object.json');
  hlsManifestXhr.send();

  var dashManifestXhr = new window.XMLHttpRequest();

  dashManifestXhr.addEventListener('load', function() {
    dashDataManifest = dashManifestXhr.responseText;
    addSourcesToDom();
  });
  dashManifestXhr.open('GET', './scripts/dash-manifest-object.json');
  dashManifestXhr.send();

  // all relevant elements
  var urlButton = document.getElementById('load-url');
  var sources = document.getElementById('load-source');
  var stateEls = {};

  var getInputValue = function(el) {
    if (el.type === 'url' || el.type === 'text' || el.nodeName.toLowerCase() === 'textarea') {
      if (isManifestObjectType(el.value)) {
        return '';
      }
      return encodeURIComponent(el.value);
    } else if (el.type === 'select-one') {
      return el.options[el.selectedIndex].value;
    } else if (el.type === 'checkbox') {
      return el.checked;
    }

    console.warn('unhandled input type ' + el.type);
    return '';
  };

  var setInputValue = function(el, value) {
    if (el.type === 'url' || el.type === 'text' || el.nodeName.toLowerCase() === 'textarea') {
      el.value = decodeURIComponent(value);
    } else if (el.type === 'select-one') {
      for (var i = 0; i < el.options.length; i++) {
        if (el.options[i].value === value) {
          el.options[i].selected = true;
        }
      }
    } else {
      // get the `value` into a Boolean.
      el.checked = JSON.parse(value);
    }

  };

  var newEvent = function(name) {
    var event;

    if (typeof window.Event === 'function') {
      event = new window.Event(name);
    } else {
      event = document.createEvent('Event');
      event.initEvent(name, true, true);
    }

    return event;
  };

  // taken from video.js
  var getFileExtension = function(path) {
    var splitPathRe;
    var pathParts;

    if (typeof path === 'string') {
      splitPathRe = /^(\/?)([\s\S]*?)((?:\.{1,2}|[^\/]*?)(\.([^\.\/\?]+)))(?:[\/]*|[\?].*)$/i;
      pathParts = splitPathRe.exec(path);

      if (pathParts) {
        return pathParts.pop().toLowerCase();
      }
    }

    return '';
  };

  var saveState = function() {
    var query = '';

    if (!window.history.replaceState) {
      return;
    }

    Object.keys(stateEls).forEach(function(elName) {
      var symbol = query.length ? '&' : '?';

      query += symbol + elName + '=' + getInputValue(stateEls[elName]);
    });

    window.history.replaceState({}, 'vhs demo', query);
  };

  window.URLSearchParams = window.URLSearchParams || function(locationSearch) {
    this.get = function(name) {
      var results = new RegExp('[\?&]' + name + '=([^&#]*)').exec(locationSearch);

      return results ? decodeURIComponent(results[1]) : null;
    };
  };

  // eslint-disable-next-line
  var loadState = function() {
    var params = new window.URLSearchParams(window.location.search);

    return Object.keys(stateEls).reduce(function(acc, elName) {
      acc[elName] = typeof params.get(elName) !== 'object' ? params.get(elName) : getInputValue(stateEls[elName]);
      return acc;
    }, {});
  };

  // eslint-disable-next-line
  var reloadScripts = function(urls, cb) {
    var el = document.getElementById('reload-scripts');

    if (!el) {
      el = document.createElement('div');
      el.id = 'reload-scripts';
      document.body.appendChild(el);
    }

    while (el.firstChild) {
      el.removeChild(el.firstChild);
    }

    var loaded = [];

    var checkDone = function() {
      if (loaded.length === urls.length) {
        cb();
      }
    };

    urls.forEach(function(url) {
      var script = document.createElement('script');

      // scripts marked as defer will be loaded asynchronously but will be executed in the order they are in the DOM
      script.defer = true;
      // dynamically created scripts are async by default unless otherwise specified
      // async scripts are loaded asynchronously but also executed as soon as they are loaded
      // we want to load them in the order they are added therefore we want to turn off async
      script.async = false;
      script.src = url;
      script.onload = function() {
        loaded.push(url);
        checkDone();
      };
      el.appendChild(script);
    });
  };

  var regenerateRepresentations = function() {
    while (representationsEl.firstChild) {
      representationsEl.removeChild(representationsEl.firstChild);
    }

    var selectedIndex;

    window.vhs.representations().forEach(function(rep, i) {
      var option = document.createElement('option');

      option.value = rep.id;
      option.innerText = JSON.stringify({
        id: rep.id,
        videoCodec: rep.codecs.video,
        audioCodec: rep.codecs.audio,
        bandwidth: rep.bandwidth,
        heigth: rep.heigth,
        width: rep.width
      });

      if (window.pc.media().id === rep.id) {
        selectedIndex = i;
      }

      representationsEl.appendChild(option);
    });

    representationsEl.selectedIndex = selectedIndex;
  };

  function getBuffered(buffered) {
    var bufferedText = '';

    if (!buffered) {
      return bufferedText;
    }

    if (buffered.length) {
      bufferedText += buffered.start(0) + ' - ' + buffered.end(0);
    }
    for (var i = 1; i < buffered.length; i++) {
      bufferedText += ', ' + buffered.start(i) + ' - ' + buffered.end(i);
    }
    return bufferedText;
  }

  var setupSegmentMetadata = function(player) {
    // setup segment metadata
    var segmentMetadata = document.querySelector('#segment-metadata');

    player.one('loadedmetadata', function() {
      var tracks = player.textTracks();
      var segmentMetadataTrack;

      for (var i = 0; i < tracks.length; i++) {
        if (tracks[i].label === 'segment-metadata') {
          segmentMetadataTrack = tracks[i];
        }
      }

      while (segmentMetadata.children.length) {
        segmentMetadata.removeChild(segmentMetadata.firstChild);
      }

      if (segmentMetadataTrack) {
        segmentMetadataTrack.addEventListener('cuechange', function() {
          var cues = segmentMetadataTrack.activeCues || [];

          while (segmentMetadata.children.length) {
            segmentMetadata.removeChild(segmentMetadata.firstChild);
          }

          for (var j = 0; j < cues.length; j++) {
            var text = JSON.stringify(JSON.parse(cues[j].text), null, 2);
            var li = document.createElement('li');
            var pre = document.createElement('pre');

            pre.classList.add('border', 'rounded', 'p-2');
            pre.textContent = text;
            li.appendChild(pre);
            segmentMetadata.appendChild(li);
          }
        });
      }
    });
  };

  var setupPlayerStats = function(player) {
    player.on('dispose', () => {
      if (window.statsTimer) {
        window.clearInterval(window.statsTimer);
        window.statsTimer = null;
      }
    });
    var currentTimeStat = document.querySelector('.current-time-stat');
    var bufferedStat = document.querySelector('.buffered-stat');
    var videoBufferedStat = document.querySelector('.video-buffered-stat');
    var audioBufferedStat = document.querySelector('.audio-buffered-stat');
    var seekableStartStat = document.querySelector('.seekable-start-stat');
    var seekableEndStat = document.querySelector('.seekable-end-stat');
    var videoBitrateState = document.querySelector('.video-bitrate-stat');
    var measuredBitrateStat = document.querySelector('.measured-bitrate-stat');
    var videoTimestampOffset = document.querySelector('.video-timestampoffset');
    var audioTimestampOffset = document.querySelector('.audio-timestampoffset');

    player.on('timeupdate', function() {
      currentTimeStat.textContent = player.currentTime().toFixed(1);
    });

    window.statsTimer = window.setInterval(function() {
      var oldStart;
      var oldEnd;
      var seekable = player.seekable();

      if (seekable && seekable.length) {

        oldStart = seekableStartStat.textContent;
        if (seekable.start(0).toFixed(1) !== oldStart) {
          seekableStartStat.textContent = seekable.start(0).toFixed(1);
        }
        oldEnd = seekableEndStat.textContent;
        if (seekable.end(0).toFixed(1) !== oldEnd) {
          seekableEndStat.textContent = seekable.end(0).toFixed(1);
        }
      }

      // buffered
      bufferedStat.textContent = getBuffered(player.buffered());

      // exit early if no VHS
      if (!player.tech(true).vhs) {
        videoBufferedStat.textContent = '';
        audioBufferedStat.textContent = '';
        videoBitrateState.textContent = '';
        measuredBitrateStat.textContent = '';
        videoTimestampOffset.textContent = '';
        audioTimestampOffset.textContent = '';
        return;
      }

      videoBufferedStat.textContent = getBuffered(player.tech(true).vhs.playlistController_.mainSegmentLoader_.sourceUpdater_.videoBuffer &&
        player.tech(true).vhs.playlistController_.mainSegmentLoader_.sourceUpdater_.videoBuffer.buffered);

      // demuxed audio
      var audioBuffer = getBuffered(player.tech(true).vhs.playlistController_.audioSegmentLoader_.sourceUpdater_.audioBuffer &&
        player.tech(true).vhs.playlistController_.audioSegmentLoader_.sourceUpdater_.audioBuffer.buffered);

      // muxed audio
      if (!audioBuffer) {
        audioBuffer = getBuffered(player.tech(true).vhs.playlistController_.mainSegmentLoader_.sourceUpdater_.audioBuffer &&
          player.tech(true).vhs.playlistController_.mainSegmentLoader_.sourceUpdater_.audioBuffer.buffered);
      }
      audioBufferedStat.textContent = audioBuffer;

      if (player.tech(true).vhs.playlistController_.audioSegmentLoader_.sourceUpdater_.audioBuffer) {
        audioTimestampOffset.textContent = player.tech(true).vhs.playlistController_.audioSegmentLoader_.sourceUpdater_.audioBuffer.timestampOffset;

      } else if (player.tech(true).vhs.playlistController_.mainSegmentLoader_.sourceUpdater_.audioBuffer) {
        audioTimestampOffset.textContent = player.tech(true).vhs.playlistController_.mainSegmentLoader_.sourceUpdater_.audioBuffer.timestampOffset;
      }

      if (player.tech(true).vhs.playlistController_.mainSegmentLoader_.sourceUpdater_.videoBuffer) {
        videoTimestampOffset.textContent = player.tech(true).vhs.playlistController_.mainSegmentLoader_.sourceUpdater_.videoBuffer.timestampOffset;
      }

      // bitrates
      var playlist = player.tech_.vhs.playlists.media();

      if (playlist && playlist.attributes && playlist.attributes.BANDWIDTH) {
        videoBitrateState.textContent = (playlist.attributes.BANDWIDTH / 1024).toLocaleString(undefined, {
          maximumFractionDigits: 1
        }) + ' kbps';
      }
      if (player.tech_.vhs.bandwidth) {
        measuredBitrateStat.textContent = (player.tech_.vhs.bandwidth / 1024).toLocaleString(undefined, {
          maximumFractionDigits: 1
        }) + ' kbps';
      }

    }, 100);
  };

  var setupContentSteeringData = function(player) {
    var currentPathwayEl = document.querySelector('.current-pathway');
    var availablePathwaysEl = document.querySelector('.available-pathways');
    var steeringManifestEl = document.querySelector('.steering-manifest');

    player.one('loadedmetadata', function() {
<<<<<<< HEAD
      if (!player.tech_vhs) {
        return;
      }

      var steeringController = player.tech_.vhs.playlistController_.contentSteeringController_;
=======
      var steeringController = player.tech_.vhs && player.tech_.vhs.playlistController_.contentSteeringController_;
>>>>>>> e4acc57c

      if (!steeringController) {
        return;
      }
      var onContentSteering = function() {
        currentPathwayEl.textContent = steeringController.currentPathway;
        availablePathwaysEl.textContent = Array.from(steeringController.availablePathways_).join(', ');
        steeringManifestEl.textContent = JSON.stringify(steeringController.steeringManifest);
      };

      steeringController.on('content-steering', onContentSteering);
    });
  };

  [
    'debug',
    'autoplay',
    'muted',
    'fluid',
    'minified',
    'sync-workers',
    'liveui',
    'llhls',
    'url',
    'type',
    'keysystems',
    'buffer-water',
    'exact-manifest-timings',
    'pixel-diff-selector',
    'network-info',
    'dts-offset',
    'override-native',
    'use-mms',
    'preload',
    'mirror-source',
    'forced-subtitles'
  ].forEach(function(name) {
    stateEls[name] = document.getElementById(name);
  });

  window.startDemo = function(cb) {
    var state = loadState();

    Object.keys(state).forEach(function(elName) {
      setInputValue(stateEls[elName], state[elName]);
    });

    Array.prototype.forEach.call(sources.options, function(s, i) {
      if (s.value === state.url) {
        sources.selectedIndex = i;
      }
    });

    stateEls.fluid.addEventListener('change', function(event) {
      saveState();
      if (event.target.checked) {
        window['player-fixture'].style.aspectRatio = '16/9';
        window['player-fixture'].style.minHeight = 'initial';
      } else {
        window['player-fixture'].style.aspectRatio = '';
        window['player-fixture'].style.minHeight = '250px';
      }
      window.player.fluid(event.target.checked);
    });

    stateEls.muted.addEventListener('change', function(event) {
      saveState();
      window.player.muted(event.target.checked);
    });

    stateEls.autoplay.addEventListener('change', function(event) {
      saveState();
      window.player.autoplay(event.target.checked);
    });

    // stateEls that reload the player and scripts
    [
      'mirror-source',
      'sync-workers',
      'preload',
      'llhls',
      'buffer-water',
      'override-native',
      'use-mms',
      'liveui',
      'pixel-diff-selector',
      'network-info',
      'dts-offset',
      'exact-manifest-timings',
      'forced-subtitles'
    ].forEach(function(name) {
      stateEls[name].addEventListener('change', function(event) {
        saveState();

        stateEls.minified.dispatchEvent(newEvent('change'));
      });
    });

    [
      'llhls'
    ].forEach(function(name) {
      stateEls[name].checked = true;
    });

    [
      'exact-manifest-timings',
      'pixel-diff-selector',
      'buffer-water'
    ].forEach(function(name) {
      stateEls[name].checked = false;
    });

    stateEls.debug.addEventListener('change', function(event) {
      saveState();
      window.videojs.log.level(event.target.checked ? 'debug' : 'info');
    });

    stateEls.minified.addEventListener('change', function(event) {
      var urls = [
        'node_modules/video.js/dist/alt/video.core',
        'node_modules/videojs-contrib-eme/dist/videojs-contrib-eme',
<<<<<<< HEAD
        'node_modules/videojs-contrib-quality-levels/dist/videojs-contrib-quality-levels'
=======
        'node_modules/videojs-contrib-quality-levels/dist/videojs-contrib-quality-levels',
        'node_modules/jb-videojs-hls-quality-selector/dist/jb-videojs-hls-quality-selector'

>>>>>>> e4acc57c
      ].map(function(url) {
        return url + (event.target.checked ? '.min' : '') + '.js';
      });

      if (stateEls['sync-workers'].checked) {
        urls.push('dist/videojs-http-streaming-sync-workers.js');
      } else {
        urls.push('dist/videojs-http-streaming' + (event.target.checked ? '.min' : '') + '.js');
      }

      saveState();

      if (window.player) {
        window.player.dispose();
        delete window.player;
      }
      if (window.videojs) {
        delete window.videojs;
      }

      reloadScripts(urls, function() {
        var player;
        var fixture = document.getElementById('player-fixture');
        var videoEl = document.createElement('video-js');

        videoEl.setAttribute('controls', '');
        videoEl.setAttribute('playsInline', '');
        videoEl.setAttribute('preload', stateEls.preload.options[stateEls.preload.selectedIndex].value || 'auto');
        videoEl.className = 'vjs-default-skin';
        fixture.appendChild(videoEl);

        var mirrorSource = getInputValue(stateEls['mirror-source']);

        player = window.player = window.videojs(videoEl, {
<<<<<<< HEAD
=======
          plugins: {
            hlsQualitySelector: {
              displayCurrentQuality: true
            }
          },
>>>>>>> e4acc57c
          liveui: stateEls.liveui.checked,
          enableSourceset: mirrorSource,
          html5: {
            vhs: {
              overrideNative: getInputValue(stateEls['override-native']),
              useManagedMediaSource: getInputValue(stateEls['use-mms']),
              bufferBasedABR: getInputValue(stateEls['buffer-water']),
              llhls: getInputValue(stateEls.llhls),
              exactManifestTimings: getInputValue(stateEls['exact-manifest-timings']),
              leastPixelDiffSelector: getInputValue(stateEls['pixel-diff-selector']),
              useNetworkInformationApi: getInputValue(stateEls['network-info']),
              useDtsForTimestampOffset: getInputValue(stateEls['dts-offset']),
              useForcedSubtitles: getInputValue(stateEls['forced-subtitles'])
            }
          }
        });
        setupPlayerStats(player);
        setupSegmentMetadata(player);
        setupContentSteeringData(player);

        // save player muted state interation
        player.on('volumechange', function() {
          if (stateEls.muted.checked !== player.muted()) {
            stateEls.muted.checked = player.muted();
            saveState();
          }
        });

        player.on('sourceset', function() {
          var source = player.currentSource();

          if (source.keySystems) {
            var copy = JSON.parse(JSON.stringify(source.keySystems));

            // have to delete pssh as it will often make keySystems too big
            // for a uri
            Object.keys(copy).forEach(function(key) {
              if (copy[key].hasOwnProperty('pssh')) {
                delete copy[key].pssh;
              }
            });

            stateEls.keysystems.value = JSON.stringify(copy, null, 2);
          }

          if (source.src) {
            stateEls.url.value = encodeURI(source.src);
          }

          if (source.type) {
            stateEls.type.value = source.type;
          }

          saveState();
        });

        player.width(640);
        player.height(264);

        // configure videojs-contrib-eme
        player.eme();

        stateEls.debug.dispatchEvent(newEvent('change'));
        stateEls.muted.dispatchEvent(newEvent('change'));
        stateEls.fluid.dispatchEvent(newEvent('change'));
        stateEls.autoplay.dispatchEvent(newEvent('change'));

        // run the load url handler for the intial source
        if (stateEls.url.value) {
          urlButton.dispatchEvent(newEvent('click'));
        } else {
          sources.dispatchEvent(newEvent('change'));
        }
        player.on('loadedmetadata', function() {
          if (player.tech_.vhs) {
            window.vhs = player.tech_.vhs;
            window.pc = player.tech_.vhs.playlistController_;
            window.pc.mainPlaylistLoader_.on('mediachange', regenerateRepresentations);
            regenerateRepresentations();

          } else {
            window.vhs = null;
            window.pc = null;
          }
        });
        cb(player);
      });
    });

    var urlButtonClick = function(event) {
      var ext;
      var type = stateEls.type.value;

      // reset type if it's a manifest object's type
      if (type === 'application/vnd.videojs.vhs+json') {
        type = '';
      }

      if (isManifestObjectType(stateEls.url.value)) {
        type = 'application/vnd.videojs.vhs+json';
      }

      if (!type.trim()) {
        ext = getFileExtension(stateEls.url.value);

        if (ext === 'mpd') {
          type = 'application/dash+xml';
        } else if (ext === 'm3u8') {
          type = 'application/x-mpegURL';
        }
      }

      saveState();

      var source = {
        src: stateEls.url.value,
        type: type
      };

      if (stateEls.keysystems.value) {
        source.keySystems = JSON.parse(stateEls.keysystems.value);
      }

      sources.selectedIndex = -1;

      Array.prototype.forEach.call(sources.options, function(s, i) {
        if (s.value === stateEls.url.value) {
          sources.selectedIndex = i;
        }
      });

      window.player.src(source);
    };

    urlButton.addEventListener('click', urlButtonClick);
    urlButton.addEventListener('tap', urlButtonClick);

    sources.addEventListener('change', function(event) {
      var selectedOption = sources.options[sources.selectedIndex];

      if (!selectedOption) {
        return;
      }
      var src = selectedOption.value;

      stateEls.url.value = src;
      stateEls.type.value = selectedOption.getAttribute('data-mimetype');
      stateEls.keysystems.value = selectedOption.getAttribute('data-key-systems');

      urlButton.dispatchEvent(newEvent('click'));
    });

    stateEls.url.addEventListener('keyup', function(event) {
      if (event.key === 'Enter') {
        urlButton.click();
      }
    });
    stateEls.url.addEventListener('input', function(event) {
      if (stateEls.type.value.length) {
        stateEls.type.value = '';
      }
    });
    stateEls.type.addEventListener('keyup', function(event) {
      if (event.key === 'Enter') {
        urlButton.click();
      }
    });

    // run the change handler for the first time
    stateEls.minified.dispatchEvent(newEvent('change'));
  };
}(window));<|MERGE_RESOLUTION|>--- conflicted
+++ resolved
@@ -438,15 +438,7 @@
     var steeringManifestEl = document.querySelector('.steering-manifest');
 
     player.one('loadedmetadata', function() {
-<<<<<<< HEAD
-      if (!player.tech_vhs) {
-        return;
-      }
-
-      var steeringController = player.tech_.vhs.playlistController_.contentSteeringController_;
-=======
       var steeringController = player.tech_.vhs && player.tech_.vhs.playlistController_.contentSteeringController_;
->>>>>>> e4acc57c
 
       if (!steeringController) {
         return;
@@ -568,13 +560,9 @@
       var urls = [
         'node_modules/video.js/dist/alt/video.core',
         'node_modules/videojs-contrib-eme/dist/videojs-contrib-eme',
-<<<<<<< HEAD
-        'node_modules/videojs-contrib-quality-levels/dist/videojs-contrib-quality-levels'
-=======
         'node_modules/videojs-contrib-quality-levels/dist/videojs-contrib-quality-levels',
         'node_modules/jb-videojs-hls-quality-selector/dist/jb-videojs-hls-quality-selector'
 
->>>>>>> e4acc57c
       ].map(function(url) {
         return url + (event.target.checked ? '.min' : '') + '.js';
       });
@@ -609,14 +597,11 @@
         var mirrorSource = getInputValue(stateEls['mirror-source']);
 
         player = window.player = window.videojs(videoEl, {
-<<<<<<< HEAD
-=======
           plugins: {
             hlsQualitySelector: {
               displayCurrentQuality: true
             }
           },
->>>>>>> e4acc57c
           liveui: stateEls.liveui.checked,
           enableSourceset: mirrorSource,
           html5: {
