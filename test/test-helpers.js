--- conflicted
+++ resolved
@@ -286,15 +286,8 @@
     }
   }
   document.querySelector('#qunit-fixture').appendChild(video);
-<<<<<<< HEAD
-  const player = videojs(video, options || {
-    flash: {
-      swf: ''
-    }
-  });
-=======
-  player = videojs(video, options || {});
->>>>>>> 31af6725
+
+  const player = videojs(video, options || {});
 
   player.buffered = function() {
     return videojs.createTimeRange(0, 0);
