--- conflicted
+++ resolved
@@ -31,14 +31,12 @@
   default: false,
   test: true,
   alt: false
-<<<<<<< HEAD
 }, {
   name: 'usePlayerObjectFit',
   default: false,
   test: true,
   alt: false
 }, {
-=======
 },
 {
   name: 'customPixelRatio',
@@ -47,7 +45,6 @@
   alt: 0.5
 },
 {
->>>>>>> c1d31867
   name: 'bandwidth',
   default: 4194304,
   test: 5,
