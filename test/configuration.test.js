--- conflicted
+++ resolved
@@ -364,63 +364,4 @@
                 opt.test,
                 `${opt.name} should be equal to sourchHandler option`);
   });
-<<<<<<< HEAD
-});
-
-QUnit.module('Configuration - Global Only', {
-  beforeEach() {
-    videojs.options.hls = {};
-  },
-
-  afterEach() {
-    videojs.options.hls = {};
-  }
-});
-
-QUnit.test('DASH can be handled', function(assert) {
-  const htmlCanHandleSource = new HlsSourceHandler('html5').canHandleSource;
-  const flashCanHandleSource = new HlsSourceHandler('flash').canHandleSource;
-
-  assert.ok(htmlCanHandleSource({type: 'application/dash+xml'}), 'supported with MSE');
-  assert.notOk(flashCanHandleSource({type: 'application/dash+xml'}),
-    'not supported in Flash');
-});
-
-QUnit.test('global mode override - flash', function(assert) {
-  videojs.options.hls.mode = 'flash';
-  const htmlCanHandleSource = new HlsSourceHandler('html5').canHandleSource;
-  const flashCanHandleSource = new HlsSourceHandler('flash').canHandleSource;
-
-  assert.notOk(htmlCanHandleSource({type: 'application/x-mpegURL'}),
-    'Cannot play html as we are overriden not to');
-
-  assert.ok(flashCanHandleSource({type: 'application/x-mpegURL'}),
-    'Can play flash as it is supported and overrides allow');
-
-  assert.notOk(htmlCanHandleSource({type: 'application/dash+xml'}),
-    'Cannot play html as we are overriden not to');
-
-  assert.notOk(flashCanHandleSource({type: 'application/dash+xml'}),
-    'Cannot play flash as it is unsupported');
-});
-
-QUnit.test('global mode override - html', function(assert) {
-  videojs.options.hls.mode = 'html5';
-  const htmlCanHandleSource = new HlsSourceHandler('html5').canHandleSource;
-  const flashCanHandleSource = new HlsSourceHandler('flash').canHandleSource;
-
-  assert.ok(htmlCanHandleSource({type: 'application/x-mpegURL'}),
-    'Can play html as we support it and overrides allow');
-
-  assert.notOk(flashCanHandleSource({type: 'application/x-mpegURL'}),
-    'Cannot play flash as we are overriden not to');
-
-  assert.ok(htmlCanHandleSource({type: 'application/dash+xml'}),
-    'Can play html as we support it and overrides allow');
-
-  assert.notOk(flashCanHandleSource({type: 'application/dash+xml'}),
-    'Cannot play flash as we are overriden not to');
-});
-=======
-});
->>>>>>> 31af6725
+});
