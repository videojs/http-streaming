--- conflicted
+++ resolved
@@ -46,49 +46,6 @@
     this.clock = this.env.clock;
     this.old = {};
 
-<<<<<<< HEAD
-    // mock out Flash features for phantomjs
-    this.old.Flash = videojs.mergeOptions({}, Flash);
-    /* eslint-disable camelcase */
-    Flash.embed = function(swf, flashVars) {
-      const el = document.createElement('div');
-
-      el.id = 'vjs_mock_flash_' + nextId++;
-      el.className = 'vjs-tech vjs-mock-flash';
-      el.duration = Infinity;
-      el.vjs_load = function() {};
-      el.vjs_getProperty = function(attr) {
-        if (attr === 'buffered') {
-          return [[0, 0]];
-        }
-        return el[attr];
-      };
-      el.vjs_setProperty = function(attr, value) {
-        el[attr] = value;
-      };
-      el.vjs_src = function() {};
-      el.vjs_play = function() {};
-      el.vjs_discontinuity = function() {};
-
-      if (flashVars.autoplay) {
-        el.autoplay = true;
-      }
-      if (flashVars.preload) {
-        el.preload = flashVars.preload;
-      }
-
-      el.currentTime = 0;
-
-      return el;
-    };
-    /* eslint-enable camelcase */
-    this.old.FlashSupported = Flash.isSupported;
-    Flash.isSupported = function() {
-      return true;
-    };
-
-=======
->>>>>>> 31af6725
     // store functionality that some tests need to mock
     this.old.GlobalOptions = videojs.mergeOptions(videojs.options);
 
@@ -1746,29 +1703,6 @@
   videojs.options.hls = hlsOptions;
 });
 
-<<<<<<< HEAD
-QUnit.test('if mode global option is used, mode is set to global option', function(assert) {
-  const hlsOptions = videojs.options.hls;
-
-  this.player.dispose();
-  videojs.options.hls = {
-    mode: 'flash'
-  };
-  this.player = createPlayer();
-  this.player.src({
-    src: 'http://example.com/media.m3u8',
-    type: 'application/vnd.apple.mpegurl'
-  });
-
-  this.clock.tick(1);
-
-  openMediaSource(this.player, this.clock);
-  assert.equal(this.player.tech_.hls.options_.mode, 'flash', 'mode set to flash');
-  videojs.options.hls = hlsOptions;
-});
-
-=======
->>>>>>> 31af6725
 QUnit.test('respects bandwidth option of 0', function(assert) {
   this.player.dispose();
   this.player = createPlayer({ html5: { hls: { bandwidth: 0 } } });
@@ -1987,52 +1921,6 @@
 
 QUnit.test('the source handler does not support non HLS/DASH mime types',
 function(assert) {
-<<<<<<< HEAD
-  const techs = ['html5', 'flash'];
-
-  techs.forEach(function(techName) {
-    assert.ok(!(HlsSourceHandler(techName).canHandleSource({
-      type: 'video/mp4'
-    }) instanceof HlsHandler), 'does not support mp4');
-    assert.ok(!(HlsSourceHandler(techName).canHandleSource({
-      type: 'video/x-flv'
-    }) instanceof HlsHandler), 'does not support flv');
-    assert.ok(!(HlsSourceHandler(techName).canPlayType('video/mp4')),
-             'does not support mp4');
-    assert.ok(!(HlsSourceHandler(techName).canPlayType('video/x-flv')),
-             'does not support flv');
-  });
-});
-
-QUnit.test('source handler does not support sources when IE 10 or below', function(assert) {
-  videojs.browser.IE_VERSION = 10;
-
-  ['html5', 'flash'].forEach(function(techName) {
-    assert.ok(!HlsSourceHandler(techName).canHandleSource({
-      type: 'application/x-mpegURL'
-    }), 'does not support when browser is IE10');
-  });
-});
-
-QUnit.test('fires loadstart manually if Flash is used', function(assert) {
-  videojs.HlsHandler.prototype.setupQualityLevels_ = () => {};
-  const tech = new (videojs.getTech('Flash'))({});
-  let loadstarts = 0;
-
-  tech.on('loadstart', function() {
-    loadstarts++;
-  });
-  HlsSourceHandler('flash').handleSource({
-    src: 'movie.m3u8',
-    type: 'application/x-mpegURL'
-  }, tech);
-
-  assert.equal(loadstarts, 0, 'loadstart is not synchronous');
-  this.clock.tick(1);
-  assert.equal(loadstarts, 1, 'fired loadstart');
-  tech.dispose();
-  videojs.HlsHandler.prototype.setupQualityLevels_ = ogHlsHandlerSetupQualityLevels;
-=======
   assert.ok(!(HlsSourceHandler.canHandleSource({
     type: 'video/mp4'
   }) instanceof HlsHandler), 'does not support mp4');
@@ -2043,7 +1931,6 @@
             'does not support mp4');
   assert.ok(!(HlsSourceHandler.canPlayType('video/x-flv')),
             'does not support flv');
->>>>>>> 31af6725
 });
 
 QUnit.test('has no effect if native HLS is available', function(assert) {
@@ -2468,41 +2355,6 @@
   assert.equal(this.player.audioTracks()[0].label, 'default', 'set the label');
 });
 
-<<<<<<< HEAD
-QUnit.test('adds 1 default audio track if in flash mode', function(assert) {
-  const hlsOptions = videojs.options.hls;
-
-  this.player.dispose();
-  videojs.options.hls = {
-    mode: 'flash'
-  };
-
-  this.player = createPlayer();
-
-  this.player.src({
-    src: 'manifest/multipleAudioGroups.m3u8',
-    type: 'application/vnd.apple.mpegurl'
-  });
-
-  this.clock.tick(1);
-
-  assert.equal(this.player.audioTracks().length, 0, 'zero audio tracks at load time');
-
-  openMediaSource(this.player, this.clock);
-
-  // master
-  this.standardXHRResponse(this.requests.shift());
-  // media
-  this.standardXHRResponse(this.requests.shift());
-
-  assert.equal(this.player.audioTracks().length, 1, 'one audio track after load');
-  assert.equal(this.player.audioTracks()[0].label, 'default', 'set the label');
-
-  videojs.options.hls = hlsOptions;
-});
-
-=======
->>>>>>> 31af6725
 QUnit.test('adds audio tracks if we have parsed some from a playlist', function(assert) {
   this.player.src({
     src: 'manifest/multipleAudioGroups.m3u8',
@@ -3044,11 +2896,7 @@
 QUnit.test('does not error when MediaSource is not defined', function(assert) {
   window.MediaSource = null;
 
-<<<<<<< HEAD
-  const hls = HlsSourceHandler('html5').handleSource({
-=======
-  let hls = HlsSourceHandler.handleSource({
->>>>>>> 31af6725
+  const hls = HlsSourceHandler.handleSource({
     src: 'manifest/alternateAudio.m3u8',
     type: 'application/vnd.apple.mpegurl'
   }, this.tech);
@@ -3063,11 +2911,7 @@
 });
 
 QUnit.test('aborts all in-flight work when disposed', function(assert) {
-<<<<<<< HEAD
-  const hls = HlsSourceHandler('html5').handleSource({
-=======
-  let hls = HlsSourceHandler.handleSource({
->>>>>>> 31af6725
+  const hls = HlsSourceHandler.handleSource({
     src: 'manifest/master.m3u8',
     type: 'application/vnd.apple.mpegurl'
   }, this.tech);
@@ -3088,11 +2932,7 @@
 });
 
 QUnit.test('stats are reset on dispose', function(assert) {
-<<<<<<< HEAD
-  const hls = HlsSourceHandler('html5').handleSource({
-=======
-  let hls = HlsSourceHandler.handleSource({
->>>>>>> 31af6725
+  const hls = HlsSourceHandler.handleSource({
     src: 'manifest/master.m3u8',
     type: 'application/vnd.apple.mpegurl'
   }, this.tech);
@@ -3113,11 +2953,7 @@
 
 QUnit.test('detects fullscreen and triggers a quality change', function(assert) {
   let qualityChanges = 0;
-<<<<<<< HEAD
-  const hls = HlsSourceHandler('html5').handleSource({
-=======
-  let hls = HlsSourceHandler.handleSource({
->>>>>>> 31af6725
+  const hls = HlsSourceHandler.handleSource({
     src: 'manifest/master.m3u8',
     type: 'application/vnd.apple.mpegurl'
   }, this.tech);
@@ -3150,12 +2986,7 @@
 });
 
 QUnit.test('downloads additional playlists if required', function(assert) {
-<<<<<<< HEAD
-  const hls = HlsSourceHandler('html5').handleSource({
-=======
-  let originalPlaylist;
-  let hls = HlsSourceHandler.handleSource({
->>>>>>> 31af6725
+  const hls = HlsSourceHandler.handleSource({
     src: 'manifest/master.m3u8',
     type: 'application/vnd.apple.mpegurl'
   }, this.tech);
@@ -3199,12 +3030,7 @@
 });
 
 QUnit.test('waits to download new segments until the media playlist is stable', function(assert) {
-<<<<<<< HEAD
-  const hls = HlsSourceHandler('html5').handleSource({
-=======
-  let sourceBuffer;
-  let hls = HlsSourceHandler.handleSource({
->>>>>>> 31af6725
+  const hls = HlsSourceHandler.handleSource({
     src: 'manifest/master.m3u8',
     type: 'application/vnd.apple.mpegurl'
   }, this.tech);
@@ -3251,11 +3077,7 @@
 });
 
 QUnit.test('live playlist starts three target durations before live', function(assert) {
-<<<<<<< HEAD
-  const hls = HlsSourceHandler('html5').handleSource({
-=======
-  let hls = HlsSourceHandler.handleSource({
->>>>>>> 31af6725
+  const hls = HlsSourceHandler.handleSource({
     src: 'manifest/master.m3u8',
     type: 'application/vnd.apple.mpegurl'
   }, this.tech);
@@ -3362,11 +3184,7 @@
 });
 
 QUnit.test('blacklists playlist if key requests fail', function(assert) {
-<<<<<<< HEAD
-  const hls = HlsSourceHandler('html5').handleSource({
-=======
-  let hls = HlsSourceHandler.handleSource({
->>>>>>> 31af6725
+  const hls = HlsSourceHandler.handleSource({
     src: 'manifest/encrypted-master.m3u8',
     type: 'application/vnd.apple.mpegurl'
   }, this.tech);
@@ -3406,11 +3224,7 @@
 });
 
 QUnit.test('treats invalid keys as a key request failure and blacklists playlist', function(assert) {
-<<<<<<< HEAD
-  const hls = HlsSourceHandler('html5').handleSource({
-=======
-  let hls = HlsSourceHandler.handleSource({
->>>>>>> 31af6725
+  const hls = HlsSourceHandler.handleSource({
     src: 'manifest/encrypted-master.m3u8',
     type: 'application/vnd.apple.mpegurl'
   }, this.tech);
