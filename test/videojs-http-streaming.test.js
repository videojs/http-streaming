--- conflicted
+++ resolved
@@ -2059,12 +2059,6 @@
     if (event.name === 'vhs-rendition-excluded') {
       vhsRenditionBlacklistedEvents++;
     }
-<<<<<<< HEAD
-    if (event.name === 'hls-rendition-excluded') {
-      hlsRenditionBlacklistedEvents++;
-    }
-=======
->>>>>>> 43fce262
   });
 
   this.player.tech_.vhs.bandwidth = 1e10;
@@ -2089,14 +2083,6 @@
     0,
     'no vhs-rendition-excluded event was fired'
   );
-<<<<<<< HEAD
-  assert.equal(
-    hlsRenditionBlacklistedEvents,
-    0,
-    'no hls-rendition-excluded event was fired'
-  );
-=======
->>>>>>> 43fce262
   // media
   this.requests[1].respond(404);
   url = this.requests[1].url.slice(this.requests[1].url.lastIndexOf('/') + 1);
@@ -2121,14 +2107,6 @@
     1,
     'a vhs-rendition-excluded event was fired'
   );
-<<<<<<< HEAD
-  assert.equal(
-    hlsRenditionBlacklistedEvents,
-    1,
-    'an hls-rendition-excluded event was fired'
-  );
-=======
->>>>>>> 43fce262
   assert.equal(retryplaylist, 0, 'haven\'t retried any playlist');
 
   // request for the final available media
