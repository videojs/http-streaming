--- conflicted
+++ resolved
@@ -1372,12 +1372,7 @@
 
     expectedUsage[`vhs-${type}-download-exclusion`] = 1;
 
-<<<<<<< HEAD
     expectedUsage['vhs-rendition-excluded'] = 1;
-    expectedUsage['hls-rendition-excluded'] = 1;
-=======
-    expectedUsage['vhs-rendition-blacklisted'] = 1;
->>>>>>> 43fce262
     // expectedUsage['vhs-rendition-change-exclude'] = 1;
 
     assert.deepEqual(this.usageEvents, expectedUsage, 'usage as expected');
@@ -1415,12 +1410,7 @@
       const expectedUsage = {};
 
       expectedUsage[`vhs-${type}-download-exclusion`] = 1;
-<<<<<<< HEAD
       expectedUsage['vhs-rendition-excluded'] = 1;
-      expectedUsage['hls-rendition-excluded'] = 1;
-=======
-      expectedUsage['vhs-rendition-blacklisted'] = 1;
->>>>>>> 43fce262
       if (!last) {
         expectedUsage['vhs-rendition-change-exclude'] = 1;
       }
