--- conflicted
+++ resolved
@@ -111,15 +111,11 @@
       debug: true,
       transform: [
         'babelify',
-<<<<<<< HEAD
-        'browserify-global-shim'
-=======
-        ['browserify-shim', { global: true }],
+        'browserify-global-shim',
         istanbul({
           instrumenter: isparta,
           ignore: ['**/node_modules/**', '**/test/**']
         })
->>>>>>> 586f317f
       ],
       noParse: [
         'test/data/**',
