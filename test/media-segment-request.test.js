import QUnit from 'qunit';
import {mediaSegmentRequest, REQUEST_ERRORS} from '../src/media-segment-request';
import xhrFactory from '../src/xhr';
import {useFakeEnvironment} from './test-helpers';
import Decrypter from 'worker!../src/decrypter-worker.worker.js';
// needed for plugin registration
import '../src/videojs-http-streaming';

QUnit.module('Media Segment Request', {
  beforeEach(assert) {
    this.env = useFakeEnvironment(assert);
    this.clock = this.env.clock;
    this.requests = this.env.requests;
    this.xhr = xhrFactory();
    this.realDecrypter = new Decrypter();
    this.mockDecrypter = {
      listeners: [],
      postMessage(message) {
        const newMessage = Object.create(message);

        newMessage.decrypted = message.encrypted;
        this.listeners.forEach((fn)=>fn({
          data: newMessage
        }));
      },
      addEventListener(event, listener) {
        this.listeners.push(listener);
      },
      removeEventListener(event, listener) {
        this.listeners = this.listeners.filter((fn)=>fn !== listener);
      }
    };
    this.mockCaptionParser = {
      initialized: false,
      parsed: false,
      isInitialized() {
        return this.initialized;
      },
      init() {
        this.initialized = true;
      },
      parse(segment, videoTrackIds, timescales) {
        this.parsed = true;
      }
    };
    this.xhrOptions = {
      timeout: 1000
    };
    this.noop = () => {};
  },
  afterEach(assert) {
    this.realDecrypter.terminate();
    this.env.restore();
  }
});

QUnit.test('cancels outstanding segment request on abort', function(assert) {
  const done = assert.async();

  assert.expect(7);

<<<<<<< HEAD
  const abort = mediaSegmentRequest({
    xhr: this.xhr,
    xhrOptions: this.xhrOptions,
    decryptionWorker: this.noop,
    segment: { resolvedUri: '0-test.ts' },
    progressFn: this.noop,
    doneFn: (error, segmentData) => {
=======
  const abort = mediaSegmentRequest(
    this.xhr,
    this.xhrOptions,
    this.noop,
    this.noop,
    { resolvedUri: '0-test.ts' },
    this.noop,
    (error, segmentData) => {
>>>>>>> 5f3e7f8f
      assert.equal(this.requests.length, 1, 'there is only one request');
      assert.equal(this.requests[0].uri, '0-test.ts', 'the request is for a segment');
      assert.ok(this.requests[0].aborted, 'aborted the first request');
      assert.ok(error, 'an error object was generated');
      assert.equal(error.code, REQUEST_ERRORS.ABORTED, 'request was aborted');

      done();
    }
  });

  // Simulate Firefox's handling of aborted segments -
  // Firefox sets the response to an empty array buffer if the xhr type is 'arraybuffer'
  // and no data was received
  this.requests[0].response = new ArrayBuffer();

  abort();
});

QUnit.test('cancels outstanding key requests on abort', function(assert) {
  let keyReq;
  const done = assert.async();

  assert.expect(7);

<<<<<<< HEAD
  const abort = mediaSegmentRequest({
    xhr: this.xhr,
    xhrOptions: this.xhrOptions,
    decryptionWorker: this.noop,
    segment: {
=======
  const abort = mediaSegmentRequest(
    this.xhr,
    this.xhrOptions,
    this.noop,
    this.noop,
    {
>>>>>>> 5f3e7f8f
      resolvedUri: '0-test.ts',
      key: {
        resolvedUri: '0-key.php'
      }
    },
    progressFn: this.noop,
    doneFn: (error, segmentData) => {
      assert.ok(keyReq.aborted, 'aborted the key request');
      assert.equal(error.code, REQUEST_ERRORS.ABORTED, 'key request was aborted');

      done();
    }
  });

  assert.equal(this.requests.length, 2, 'there are two requests');

  keyReq = this.requests.shift();
  const segmentReq = this.requests.shift();

  assert.equal(keyReq.uri, '0-key.php', 'the first request is for a key');
  assert.equal(segmentReq.uri, '0-test.ts', 'the second request is for a segment');

  // Fulfill the segment request
  segmentReq.response = new Uint8Array(10).buffer;
  segmentReq.respond(200, null, '');

  abort();
});

QUnit.test('cancels outstanding key requests on failure', function(assert) {
  let keyReq;
  const done = assert.async();

  assert.expect(7);
<<<<<<< HEAD
  mediaSegmentRequest({
    xhr: this.xhr,
    xhrOptions: this.xhrOptions,
    decryptionWorker: this.noop,
    segment: {
=======
  mediaSegmentRequest(
    this.xhr,
    this.xhrOptions,
    this.noop,
    this.noop,
    {
>>>>>>> 5f3e7f8f
      resolvedUri: '0-test.ts',
      key: {
        resolvedUri: '0-key.php'
      }
    },
    progressFn: this.noop,
    doneFn: (error, segmentData) => {
      assert.ok(keyReq.aborted, 'aborted the key request');
      assert.equal(error.code, REQUEST_ERRORS.FAILURE, 'segment request failed');

      done();
    }
  });

  assert.equal(this.requests.length, 2, 'there are two requests');

  keyReq = this.requests.shift();
  const segmentReq = this.requests.shift();

  assert.equal(keyReq.uri, '0-key.php', 'the first request is for a key');
  assert.equal(segmentReq.uri, '0-test.ts', 'the second request is for a segment');

  // Fulfill the segment request
  segmentReq.respond(500, null, '');
});

QUnit.test('cancels outstanding key requests on timeout', function(assert) {
  let keyReq;
  const done = assert.async();

  assert.expect(7);
<<<<<<< HEAD
  mediaSegmentRequest({
    xhr: this.xhr,
    xhrOptions: this.xhrOptions,
    decryptionWorker: this.noop,
    segment: {
=======
  mediaSegmentRequest(
    this.xhr,
    this.xhrOptions,
    this.noop,
    this.noop,
    {
>>>>>>> 5f3e7f8f
      resolvedUri: '0-test.ts',
      key: {
        resolvedUri: '0-key.php'
      }
    },
    progressFn: this.noop,
    doneFn: (error, segmentData) => {
      assert.ok(keyReq.aborted, 'aborted the key request');
      assert.equal(error.code, REQUEST_ERRORS.TIMEOUT, 'key request failed');

      done();
    }
  });
  assert.equal(this.requests.length, 2, 'there are two requests');

  keyReq = this.requests.shift();
  const segmentReq = this.requests.shift();

  assert.equal(keyReq.uri, '0-key.php', 'the first request is for a key');
  assert.equal(segmentReq.uri, '0-test.ts', 'the second request is for a segment');

  // Timeout request
  this.clock.tick(2000);
});

QUnit.test('the key response is converted to the correct format', function(assert) {
  let keyReq;
  const done = assert.async();
  const postMessage = this.mockDecrypter.postMessage;

  assert.expect(9);
  this.mockDecrypter.postMessage = (message) => {
    const key = new Uint32Array(message.key.bytes,
      message.key.byteOffset,
      message.key.byteLength / 4);

    assert.deepEqual(key,
                     new Uint32Array([0, 0x01000000, 0x02000000, 0x03000000]),
                     'passed the specified segment key');
    postMessage.call(this.mockDecrypter, message);
  };

<<<<<<< HEAD
  mediaSegmentRequest({
    xhr: this.xhr,
    xhrOptions: this.xhrOptions,
    decryptionWorker: this.mockDecrypter,
    segment: {
=======
  mediaSegmentRequest(
    this.xhr,
    this.xhrOptions,
    this.mockDecrypter,
    this.noop,
    {
>>>>>>> 5f3e7f8f
      resolvedUri: '0-test.ts',
      key: {
        resolvedUri: '0-key.php',
        IV: [0, 0, 0, 1]
      }
    },
    progressFn: this.noop,
    doneFn: (error, segmentData) => {
      assert.notOk(error, 'there are no errors');
      assert.equal(this.mockDecrypter.listeners.length,
                   0,
                   'all decryption webworker listeners are unbound');
      // verify stats
      assert.equal(segmentData.stats.bytesReceived, 10, '10 bytes');
      done();
    }
  });

  assert.equal(this.requests.length, 2, 'there are two requests');

  keyReq = this.requests.shift();
  const segmentReq = this.requests.shift();

  assert.equal(keyReq.uri, '0-key.php', 'the first request is for a key');
  assert.equal(segmentReq.uri, '0-test.ts', 'the second request is for a segment');

  segmentReq.response = new Uint8Array(10).buffer;
  segmentReq.respond(200, null, '');
  keyReq.response = new Uint32Array([0, 1, 2, 3]).buffer;
  keyReq.respond(200, null, '');
});

QUnit.test('segment with key has bytes decrypted', function(assert) {
  const done = assert.async();

  assert.expect(8);
<<<<<<< HEAD
  mediaSegmentRequest({
    xhr: this.xhr,
    xhrOptions: this.xhrOptions,
    decryptionWorker: this.realDecrypter,
    segment: {
=======
  mediaSegmentRequest(
    this.xhr,
    this.xhrOptions,
    this.realDecrypter,
    this.noop,
    {
>>>>>>> 5f3e7f8f
      resolvedUri: '0-test.ts',
      key: {
        resolvedUri: '0-key.php',
        iv: {
          bytes: new Uint32Array([0, 0, 0, 1])
        }
      }
    },
    progressFn: this.noop,
    doneFn: (error, segmentData) => {
      assert.notOk(error, 'there are no errors');
      assert.ok(segmentData.bytes, 'decrypted bytes in segment');

      // verify stats
      assert.equal(segmentData.stats.bytesReceived, 8, '8 bytes');
      done();
    }
  });

  assert.equal(this.requests.length, 2, 'there are two requests');

  const keyReq = this.requests.shift();
  const segmentReq = this.requests.shift();

  assert.equal(keyReq.uri, '0-key.php', 'the first request is for a key');
  assert.equal(segmentReq.uri, '0-test.ts', 'the second request is for a segment');

  segmentReq.response = new Uint8Array(8).buffer;
  segmentReq.respond(200, null, '');
  keyReq.response = new Uint32Array([0, 1, 2, 3]).buffer;
  keyReq.respond(200, null, '');

  // Allow the decrypter to decrypt
  this.clock.tick(100);
});

QUnit.test('waits for every request to finish before the callback is run',
function(assert) {
  const done = assert.async();

  assert.expect(10);
<<<<<<< HEAD
  mediaSegmentRequest({
    xhr: this.xhr,
    xhrOptions: this.xhrOptions,
    decryptionWorker: this.realDecrypter,
    segment: {
=======
  mediaSegmentRequest(
    this.xhr,
    this.xhrOptions,
    this.realDecrypter,
    this.mockCaptionParser,
    {
>>>>>>> 5f3e7f8f
      resolvedUri: '0-test.ts',
      key: {
        resolvedUri: '0-key.php',
        iv: {
          bytes: new Uint32Array([0, 0, 0, 1])
        }
      },
      map: {
        resolvedUri: '0-init.dat'
      }
    },
    progressFn: this.noop,
    doneFn: (error, segmentData) => {
      assert.notOk(error, 'there are no errors');
      assert.ok(segmentData.bytes, 'decrypted bytes in segment');
      assert.ok(segmentData.map.bytes, 'init segment bytes in map');

      // verify stats
      assert.equal(segmentData.stats.bytesReceived, 8, '8 bytes');
      done();
    }
  });

  assert.equal(this.requests.length, 3, 'there are three requests');

  const keyReq = this.requests.shift();
  const initReq = this.requests.shift();
  const segmentReq = this.requests.shift();

  assert.equal(keyReq.uri, '0-key.php', 'the first request is for a key');
  assert.equal(initReq.uri, '0-init.dat', 'the second request is for the init segment');
  assert.equal(segmentReq.uri, '0-test.ts', 'the third request is for a segment');

  segmentReq.response = new Uint8Array(8).buffer;
  segmentReq.respond(200, null, '');
  this.clock.tick(200);

  initReq.response = new Uint32Array([0, 1, 2, 3]).buffer;
  initReq.respond(200, null, '');
  this.clock.tick(200);

  keyReq.response = new Uint32Array([0, 1, 2, 3]).buffer;
  keyReq.respond(200, null, '');

  // Allow the decrypter to decrypt
  this.clock.tick(100);
});

QUnit.test('non-TS segment will get parsed for captions', function(assert) {
  const done = assert.async();

  mediaSegmentRequest(
    this.xhr,
    this.xhrOptions,
    this.mockDecrypter,
    this.mockCaptionParser,
    {
      resolvedUri: '0-test.m4s',
      map: {
        resolvedUri: '0-init.mp4'
      }
    },
    this.noop,
    (error, segmentData) => {
      assert.notOk(error, 'there are no errors');
      assert.ok(segmentData.map.bytes, 'init segment bytes in map');

      // verify stats
      assert.equal(segmentData.stats.bytesReceived, 8, '8 bytes');
      // verify cached map
      assert.ok(segmentData.map.timescales, 'looked for timescales');
      assert.ok(segmentData.map.videoTrackIds, 'looked for videoTrackIds');
      // verify the caption parser
      assert.equal(this.mockCaptionParser.parsed, true, 'tried to parse captions');
      done();
    });

  assert.equal(this.requests.length, 2, 'there are two requests');

  const initReq = this.requests.shift();
  const segmentReq = this.requests.shift();

  assert.equal(initReq.uri, '0-init.mp4', 'the first request is for the init segment');
  assert.equal(segmentReq.uri, '0-test.m4s', 'the second request is for a segment');

  initReq.response = new Uint32Array([0, 1, 2, 3]).buffer;
  initReq.respond(200, null, '');
  this.clock.tick(200);

  segmentReq.response = new Uint8Array(8).buffer;
  segmentReq.respond(200, null, '');
  this.clock.tick(200);
});

QUnit.test('non-TS segment will get parsed for captions on next segment request if init is late', function(assert) {
  const done = assert.async();
  let initBytes;

  mediaSegmentRequest(
    this.xhr,
    this.xhrOptions,
    this.mockDecrypter,
    this.mockCaptionParser,
    {
      resolvedUri: '0-test.m4s',
      map: {
        resolvedUri: '0-init.mp4'
      }
    },
    this.noop,
    (error, segmentData) => {
      assert.notOk(error, 'there are no errors');
      assert.ok(segmentData.map.bytes, 'init segment bytes in map');
      initBytes = segmentData.map.bytes;

      // verify stats
      assert.equal(segmentData.stats.bytesReceived, 8, '8 bytes');
      // verify cached map
      assert.ok(segmentData.map.timescales, 'looked for timescales');
      assert.ok(segmentData.map.videoTrackIds, 'looked for videoTrackIds');
      // verify the caption parser
      assert.equal(this.mockCaptionParser.parsed, false, 'tried to parse captions');
    });

  assert.equal(this.requests.length, 2, 'there are two requests');

  let initReq = this.requests.shift();
  let segmentReq = this.requests.shift();

  assert.equal(initReq.uri, '0-init.mp4', 'the first request is for the init segment');
  assert.equal(segmentReq.uri, '0-test.m4s', 'the second request is for a segment');

  segmentReq.response = new Uint8Array(8).buffer;
  segmentReq.respond(200, null, '');
  this.clock.tick(200);

  initReq.response = new Uint32Array([0, 1, 2, 3]).buffer;
  initReq.respond(200, null, '');
  this.clock.tick(200);

  mediaSegmentRequest(
    this.xhr,
    this.xhrOptions,
    this.mockDecrypter,
    this.mockCaptionParser,
    {
      resolvedUri: '1-test.m4s',
      map: {
        resolvedUri: '0-init.mp4',
        bytes: initBytes,
        timescales: {},
        videoTrackIds: [1]
      }
    },
    this.noop,
    (error, segmentData) => {
      assert.notOk(error, 'there are no errors');
      assert.ok(segmentData.map.bytes, 'init segment bytes in map');

      // verify stats
      assert.equal(segmentData.stats.bytesReceived, 8, '8 bytes');
      // verify cached map
      assert.ok(segmentData.map.timescales, 'looked for timescales');
      assert.ok(segmentData.map.videoTrackIds, 'looked for videoTrackIds');
      // verify the caption parser
      assert.equal(this.mockCaptionParser.parsed, true, 'tried to parse captions');
      done();
    });

  assert.equal(this.requests.length, 1, 'there is one request');

  segmentReq = this.requests.shift();
  assert.equal(segmentReq.uri, '1-test.m4s', 'the next request is for a segment');

  segmentReq.response = new Uint8Array(8).buffer;
  segmentReq.respond(200, null, '');
  this.clock.tick(200);
});<|MERGE_RESOLUTION|>--- conflicted
+++ resolved
@@ -59,24 +59,14 @@
 
   assert.expect(7);
 
-<<<<<<< HEAD
   const abort = mediaSegmentRequest({
     xhr: this.xhr,
     xhrOptions: this.xhrOptions,
     decryptionWorker: this.noop,
+    captionParser: this.noop,
     segment: { resolvedUri: '0-test.ts' },
     progressFn: this.noop,
     doneFn: (error, segmentData) => {
-=======
-  const abort = mediaSegmentRequest(
-    this.xhr,
-    this.xhrOptions,
-    this.noop,
-    this.noop,
-    { resolvedUri: '0-test.ts' },
-    this.noop,
-    (error, segmentData) => {
->>>>>>> 5f3e7f8f
       assert.equal(this.requests.length, 1, 'there is only one request');
       assert.equal(this.requests[0].uri, '0-test.ts', 'the request is for a segment');
       assert.ok(this.requests[0].aborted, 'aborted the first request');
@@ -101,20 +91,12 @@
 
   assert.expect(7);
 
-<<<<<<< HEAD
   const abort = mediaSegmentRequest({
     xhr: this.xhr,
     xhrOptions: this.xhrOptions,
     decryptionWorker: this.noop,
-    segment: {
-=======
-  const abort = mediaSegmentRequest(
-    this.xhr,
-    this.xhrOptions,
-    this.noop,
-    this.noop,
-    {
->>>>>>> 5f3e7f8f
+    captionParser: this.noop,
+    segment: {
       resolvedUri: '0-test.ts',
       key: {
         resolvedUri: '0-key.php'
@@ -149,20 +131,12 @@
   const done = assert.async();
 
   assert.expect(7);
-<<<<<<< HEAD
   mediaSegmentRequest({
     xhr: this.xhr,
     xhrOptions: this.xhrOptions,
     decryptionWorker: this.noop,
-    segment: {
-=======
-  mediaSegmentRequest(
-    this.xhr,
-    this.xhrOptions,
-    this.noop,
-    this.noop,
-    {
->>>>>>> 5f3e7f8f
+    captionParser: this.noop,
+    segment: {
       resolvedUri: '0-test.ts',
       key: {
         resolvedUri: '0-key.php'
@@ -194,20 +168,12 @@
   const done = assert.async();
 
   assert.expect(7);
-<<<<<<< HEAD
   mediaSegmentRequest({
     xhr: this.xhr,
     xhrOptions: this.xhrOptions,
     decryptionWorker: this.noop,
-    segment: {
-=======
-  mediaSegmentRequest(
-    this.xhr,
-    this.xhrOptions,
-    this.noop,
-    this.noop,
-    {
->>>>>>> 5f3e7f8f
+    captionParser: this.noop,
+    segment: {
       resolvedUri: '0-test.ts',
       key: {
         resolvedUri: '0-key.php'
@@ -250,20 +216,12 @@
     postMessage.call(this.mockDecrypter, message);
   };
 
-<<<<<<< HEAD
   mediaSegmentRequest({
     xhr: this.xhr,
     xhrOptions: this.xhrOptions,
     decryptionWorker: this.mockDecrypter,
-    segment: {
-=======
-  mediaSegmentRequest(
-    this.xhr,
-    this.xhrOptions,
-    this.mockDecrypter,
-    this.noop,
-    {
->>>>>>> 5f3e7f8f
+    captionParser: this.noop,
+    segment: {
       resolvedUri: '0-test.ts',
       key: {
         resolvedUri: '0-key.php',
@@ -300,20 +258,12 @@
   const done = assert.async();
 
   assert.expect(8);
-<<<<<<< HEAD
   mediaSegmentRequest({
     xhr: this.xhr,
     xhrOptions: this.xhrOptions,
     decryptionWorker: this.realDecrypter,
-    segment: {
-=======
-  mediaSegmentRequest(
-    this.xhr,
-    this.xhrOptions,
-    this.realDecrypter,
-    this.noop,
-    {
->>>>>>> 5f3e7f8f
+    captionParser: this.noop,
+    segment: {
       resolvedUri: '0-test.ts',
       key: {
         resolvedUri: '0-key.php',
@@ -355,20 +305,12 @@
   const done = assert.async();
 
   assert.expect(10);
-<<<<<<< HEAD
   mediaSegmentRequest({
     xhr: this.xhr,
     xhrOptions: this.xhrOptions,
     decryptionWorker: this.realDecrypter,
-    segment: {
-=======
-  mediaSegmentRequest(
-    this.xhr,
-    this.xhrOptions,
-    this.realDecrypter,
-    this.mockCaptionParser,
-    {
->>>>>>> 5f3e7f8f
+    captionParser: this.mockCaptionParser,
+    segment: {
       resolvedUri: '0-test.ts',
       key: {
         resolvedUri: '0-key.php',
